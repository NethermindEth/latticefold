--- conflicted
+++ resolved
@@ -9,20 +9,14 @@
 };
 
 mod babybear;
-<<<<<<< HEAD
-=======
 mod dilithium;
->>>>>>> 3ec108e3
 mod frog;
 mod goldilocks;
 mod poseidon;
 mod stark;
 
 pub use babybear::*;
-<<<<<<< HEAD
-=======
 pub use dilithium::*;
->>>>>>> 3ec108e3
 pub use frog::*;
 pub use goldilocks::*;
 pub use stark::*;

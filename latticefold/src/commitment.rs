--- conflicted
+++ resolved
@@ -146,11 +146,7 @@
 
 /// Ajtai commitment parameters.
 /// Convenient to enforce them compile-time.
-<<<<<<< HEAD
-pub trait AjtaiParams: Clone + Eq + PartialEq {
-=======
-pub trait AjtaiParams: Clone + Display {
->>>>>>> ae122826
+pub trait AjtaiParams: Clone + Display + Eq + PartialEq {
     /// The MSIS bound.
     const B: u128;
     /// The ring modulus should be < B^L.
@@ -352,7 +348,7 @@
 pub type DilithiumCR = Pow2CyclotomicPolyRing<Zq<DILITHIUM_PRIME>, 256>;
 pub type DilithiumNTT = Pow2CyclotomicPolyRingNTT<DILITHIUM_PRIME, 256>;
 
-#[derive(Clone, Copy)]
+#[derive(Clone, Copy, Eq, PartialEq)]
 pub struct DilithiumTestParams;
 
 // TODO: Revise this later

--- conflicted
+++ resolved
@@ -1,137 +1,10 @@
-<<<<<<< HEAD
-use lattirust_arithmetic::{
-    balanced_decomposition::{decompose_balanced_slice_polyring, pad_and_transpose},
-    challenge_set::latticefold_challenge_set::OverField,
-    ring::{PolyRing, Pow2CyclotomicPolyRing, Pow2CyclotomicPolyRingNTT, Ring, Zq},
-};
-use std::{
-    fmt::Display,
-    marker::PhantomData,
-    ops::{Add, Mul, Sub},
-};
-=======
->>>>>>> b94638f5
 use thiserror::Error;
 
 mod commitment_scheme;
 mod homomorphic_commitment;
 
-<<<<<<< HEAD
-impl<CR: PolyRing, NTT: OverField, P: AjtaiParams> TryFrom<Vec<Vec<NTT>>>
-    for AjtaiCommitmentScheme<CR, NTT, P>
-where
-    CR: Into<NTT> + From<NTT>,
-{
-    type Error = CommitmentError;
-
-    fn try_from(matrix: Vec<Vec<NTT>>) -> Result<Self, Self::Error> {
-        if matrix.len() != P::OUTPUT_SIZE || matrix[0].len() != P::WITNESS_SIZE {
-            return Err(CommitmentError::WrongAjtaiMatrixDimensions(
-                matrix.len(),
-                matrix[0].len(),
-                P::OUTPUT_SIZE,
-                P::WITNESS_SIZE,
-            ));
-        }
-
-        Ok(Self {
-            _cr: PhantomData,
-            _p: PhantomData,
-            matrix,
-        })
-    }
-}
-
-impl<CR: PolyRing, NTT: OverField, P: AjtaiParams> AjtaiCommitmentScheme<CR, NTT, P>
-where
-    CR: Into<NTT> + From<NTT>,
-{
-    pub fn rand<Rng: rand::Rng + ?Sized>(rng: &mut Rng) -> Self {
-        let mut matrix = Vec::<Vec<NTT>>::with_capacity(P::OUTPUT_SIZE);
-
-        for _i in 0..P::OUTPUT_SIZE {
-            let mut row = Vec::<NTT>::with_capacity(P::WITNESS_SIZE);
-            for _j in 0..P::WITNESS_SIZE {
-                row.push(NTT::rand(rng));
-            }
-            matrix.push(row);
-        }
-
-        Self {
-            _cr: PhantomData,
-            _p: PhantomData,
-            matrix,
-        }
-    }
-
-    /// Commit to a witness in the NTT form.
-    /// The most basic one just multiplies by the matrix.
-    pub fn commit_ntt(&self, f: &[NTT]) -> Result<Commitment<NTT, P>, CommitmentError> {
-        if f.len() != P::WITNESS_SIZE {
-            return Err(CommitmentError::WrongWitnessLength(
-                f.len(),
-                P::WITNESS_SIZE,
-            ));
-        }
-
-        Ok(Commitment::from_vec_raw(
-            self.matrix
-                .iter()
-                .map(|row| row.iter().zip(f).map(|(&m, &x)| m * x).sum())
-                .collect(),
-        ))
-    }
-
-    /// Commit to a witness in the coefficient form.
-    /// Performs NTT on each component of the witness and then does Ajtai commitment.
-    pub fn commit_coeff(&self, f: &[CR]) -> Result<Commitment<NTT, P>, CommitmentError> {
-        if f.len() != P::WITNESS_SIZE {
-            return Err(CommitmentError::WrongWitnessLength(
-                f.len(),
-                P::WITNESS_SIZE,
-            ));
-        }
-
-        self.commit_ntt(&f.iter().map(|&x| x.into()).collect::<Vec<NTT>>())
-    }
-
-    /// Takes a coefficient form witness, decomposes it vertically in radix-B
-    /// and Ajtai commits to the result.
-    pub fn decompose_and_commit_coeff(
-        &self,
-        f: &[CR],
-    ) -> Result<Commitment<NTT, P>, CommitmentError> {
-        let f = pad_and_transpose(decompose_balanced_slice_polyring(f, P::B, Some(P::L)))
-            .into_iter()
-            .flatten()
-            .collect::<Vec<_>>();
-
-        self.commit_coeff(&f)
-    }
-
-    /// Takes an NTT form witness, transforms it into the coefficient form,
-    /// decomposes it vertically in radix-B and Ajtai commits to the result.
-    pub fn decompose_and_commit_ntt(
-        &self,
-        w: &[NTT],
-    ) -> Result<Commitment<NTT, P>, CommitmentError> {
-        let f: Vec<NTT> = pad_and_transpose(decompose_balanced_slice_polyring(
-            &w.iter().map(|&x| x.into()).collect::<Vec<CR>>(),
-            P::B,
-            Some(P::L),
-        ))
-        .iter()
-        .flatten()
-        .map(|&x| x.into())
-        .collect();
-
-        self.commit_ntt(&f)
-    }
-}
-=======
 pub use commitment_scheme::*;
 pub use homomorphic_commitment::*;
->>>>>>> b94638f5
 
 #[derive(Debug, Error)]
 pub enum CommitmentError {
@@ -141,293 +14,4 @@
     WrongCommitmentLength(usize, usize),
     #[error("Ajtai matrix has dimensions: {0}x{1}, expected: {2}x{3}")]
     WrongAjtaiMatrixDimensions(usize, usize, usize, usize),
-<<<<<<< HEAD
-}
-/// Ajtai commitment parameters.
-/// Convenient to enforce them compile-time.
-pub trait AjtaiParams: Clone + PartialEq {
-    /// The MSIS bound.
-    const B: u128;
-    /// The ring modulus should be < B^L.
-    const L: usize;
-    /// The number of rows of the Ajtai matrix.
-    const WITNESS_SIZE: usize;
-    /// The number of columns of the Ajtai matrix.
-    const OUTPUT_SIZE: usize;
-
-    fn display(&self) -> impl Display + '_ {
-        DisplayAP(self)
-    }
-}
-
-pub struct DisplayAP<T>(T);
-impl<T: AjtaiParams> Display for DisplayAP<&'_ T> {
-    fn fmt(&self, f: &mut std::fmt::Formatter<'_>) -> std::fmt::Result {
-        write!(
-            f,
-            "B={}, l={}, m={}, n={}",
-            T::B,
-            T::L,
-            T::OUTPUT_SIZE,
-            T::WITNESS_SIZE
-        )
-    }
-}
-/// The Ajtai commitment type. Meant to contain the output of the
-/// matrix-vector multiplication `A \cdot x`.
-/// Enforced to have the length `P::OUTPUT_SIZE`.
-/// Since Ajtai commitment is bounded-additively homomorphic
-/// one can add commitments and multiply them by a scalar.
-#[derive(Clone, Debug, PartialEq, Eq)]
-pub struct Commitment<R: Ring, P: AjtaiParams> {
-    _phantom: PhantomData<P>,
-    val: Vec<R>,
-}
-
-impl<R: Ring, P: AjtaiParams> Commitment<R, P> {
-    fn from_vec_raw(vec: Vec<R>) -> Self {
-        Self {
-            _phantom: PhantomData,
-            val: vec,
-        }
-    }
-}
-
-impl<'a, R: Ring, P: AjtaiParams> TryFrom<&'a [R]> for Commitment<R, P> {
-    type Error = CommitmentError;
-
-    fn try_from(slice: &'a [R]) -> Result<Self, Self::Error> {
-        if slice.len() != P::WITNESS_SIZE {
-            return Err(CommitmentError::WrongWitnessLength(
-                slice.len(),
-                P::WITNESS_SIZE,
-            ));
-        }
-
-        Ok(Self {
-            _phantom: PhantomData,
-            val: Vec::from(slice),
-        })
-    }
-}
-
-impl<R: Ring, P: AjtaiParams> TryFrom<Vec<R>> for Commitment<R, P> {
-    type Error = CommitmentError;
-
-    fn try_from(vec: Vec<R>) -> Result<Self, Self::Error> {
-        if vec.len() != P::WITNESS_SIZE {
-            return Err(CommitmentError::WrongWitnessLength(
-                vec.len(),
-                P::WITNESS_SIZE,
-            ));
-        }
-
-        Ok(Self {
-            _phantom: PhantomData,
-            val: vec,
-        })
-    }
-}
-
-impl<R: Ring, P: AjtaiParams> AsRef<[R]> for Commitment<R, P> {
-    fn as_ref(&self) -> &[R] {
-        &self.val
-    }
-}
-
-impl<'a, 'b, R: Ring, P: AjtaiParams> Add<&'a Commitment<R, P>> for &'b Commitment<R, P> {
-    type Output = Commitment<R, P>;
-
-    fn add(self, rhs: &'a Commitment<R, P>) -> Self::Output {
-        let mut res_vec = vec![R::zero(); P::OUTPUT_SIZE];
-
-        res_vec
-            .iter_mut()
-            .zip(self.val.iter())
-            .zip(rhs.val.iter())
-            .for_each(|((res, &a), &b)| *res = a + b);
-
-        Commitment::from_vec_raw(res_vec)
-    }
-}
-
-impl<'a, R: Ring, P: AjtaiParams> Add<Commitment<R, P>> for &'a Commitment<R, P> {
-    type Output = Commitment<R, P>;
-
-    fn add(self, rhs: Commitment<R, P>) -> Self::Output {
-        self + &rhs
-    }
-}
-
-impl<'a, R: Ring, P: AjtaiParams> Add<&'a Commitment<R, P>> for Commitment<R, P> {
-    type Output = Commitment<R, P>;
-
-    fn add(self, rhs: &'a Commitment<R, P>) -> Self::Output {
-        &self + rhs
-    }
-}
-
-impl<R: Ring, P: AjtaiParams> Add<Commitment<R, P>> for Commitment<R, P> {
-    type Output = Commitment<R, P>;
-
-    fn add(self, rhs: Commitment<R, P>) -> Self::Output {
-        &self + &rhs
-    }
-}
-
-impl<'a, 'b, R: Ring, P: AjtaiParams> Sub<&'a Commitment<R, P>> for &'b Commitment<R, P> {
-    type Output = Commitment<R, P>;
-
-    fn sub(self, rhs: &'a Commitment<R, P>) -> Self::Output {
-        let mut res_vec = vec![R::zero(); P::OUTPUT_SIZE];
-
-        res_vec
-            .iter_mut()
-            .zip(self.val.iter())
-            .zip(rhs.val.iter())
-            .for_each(|((res, &a), &b)| *res = a - b);
-
-        Commitment::from_vec_raw(res_vec)
-    }
-}
-
-impl<'a, R: Ring, P: AjtaiParams> Sub<Commitment<R, P>> for &'a Commitment<R, P> {
-    type Output = Commitment<R, P>;
-
-    fn sub(self, rhs: Commitment<R, P>) -> Self::Output {
-        self - &rhs
-    }
-}
-
-impl<'a, R: Ring, P: AjtaiParams> Sub<&'a Commitment<R, P>> for Commitment<R, P> {
-    type Output = Commitment<R, P>;
-
-    fn sub(self, rhs: &'a Commitment<R, P>) -> Self::Output {
-        &self - rhs
-    }
-}
-
-impl<R: Ring, P: AjtaiParams> Sub<Commitment<R, P>> for Commitment<R, P> {
-    type Output = Commitment<R, P>;
-
-    fn sub(self, rhs: Commitment<R, P>) -> Self::Output {
-        &self - &rhs
-    }
-}
-
-impl<'a, 'b, R: Ring, P: AjtaiParams> Mul<&'a R> for &'b Commitment<R, P> {
-    type Output = Commitment<R, P>;
-
-    fn mul(self, rhs: &'a R) -> Self::Output {
-        let mut res_vec = vec![R::zero(); P::OUTPUT_SIZE];
-        res_vec
-            .iter_mut()
-            .zip(self.val.iter())
-            .for_each(|(res, &a)| *res = a * rhs);
-
-        Commitment::from_vec_raw(res_vec)
-    }
-}
-
-impl<'a, R: Ring, P: AjtaiParams> Mul<&'a R> for Commitment<R, P> {
-    type Output = Commitment<R, P>;
-
-    fn mul(self, rhs: &'a R) -> Self::Output {
-        &self * rhs
-    }
-}
-
-impl<R: Ring, P: AjtaiParams> Mul<R> for Commitment<R, P> {
-    type Output = Commitment<R, P>;
-
-    #[allow(clippy::op_ref)]
-    fn mul(self, rhs: R) -> Self::Output {
-        &self * &rhs
-    }
-}
-
-impl<'a, R: Ring, P: AjtaiParams> Mul<R> for &'a Commitment<R, P> {
-    type Output = Commitment<R, P>;
-
-    #[allow(clippy::op_ref)]
-    fn mul(self, rhs: R) -> Self::Output {
-        self * &rhs
-    }
-}
-
-// TODO: use macros to implement the other operations
-
-// Some classic lattice parameter sets.
-
-pub const DILITHIUM_PRIME: u64 = 0x00000000_007FE001;
-
-pub type DilithiumCR = Pow2CyclotomicPolyRing<Zq<DILITHIUM_PRIME>, 256>;
-pub type DilithiumNTT = Pow2CyclotomicPolyRingNTT<DILITHIUM_PRIME, 256>;
-
-#[derive(Clone, Copy, Eq, PartialEq)]
-pub struct DilithiumTestParams;
-
-// TODO: Revise this later
-impl AjtaiParams for DilithiumTestParams {
-    const B: u128 = 1 << 13;
-    const L: usize = 2;
-    const WITNESS_SIZE: usize = 1 << 15;
-    const OUTPUT_SIZE: usize = 9;
-}
-
-#[cfg(test)]
-mod tests {
-    use lattirust_arithmetic::{
-        challenge_set::latticefold_challenge_set::OverField, ring::PolyRing,
-    };
-
-    use super::{
-        AjtaiCommitmentScheme, AjtaiParams, CommitmentError, DilithiumCR, DilithiumNTT,
-        DilithiumTestParams,
-    };
-
-    pub(crate) fn generate_ajtai<
-        CR: PolyRing + From<NTT> + Into<NTT>,
-        NTT: OverField,
-        P: AjtaiParams,
-    >(
-        m: usize,
-        n: usize,
-    ) -> Result<AjtaiCommitmentScheme<CR, NTT, P>, CommitmentError> {
-        let mut matrix = Vec::<Vec<NTT>>::new();
-
-        for i in 0..m {
-            let mut row = Vec::<NTT>::new();
-            for j in 0..n {
-                row.push(NTT::from((i * n + j) as u128));
-            }
-            matrix.push(row)
-        }
-
-        AjtaiCommitmentScheme::<CR, NTT, P>::try_from(matrix)
-    }
-
-    #[test]
-    fn test_commit_ntt() -> Result<(), CommitmentError> {
-        let ajtai_data: AjtaiCommitmentScheme<DilithiumCR, DilithiumNTT, DilithiumTestParams> =
-            generate_ajtai(
-                DilithiumTestParams::OUTPUT_SIZE,
-                DilithiumTestParams::WITNESS_SIZE,
-            )?;
-        let input: Vec<_> = (0..(1 << 15)).map(|_| 2_u128.into()).collect();
-
-        let committed = ajtai_data.commit_ntt(&input)?;
-
-        for (i, &x) in committed.as_ref().iter().enumerate() {
-            let expected: u128 = ((DilithiumTestParams::WITNESS_SIZE)
-                * (2 * i * DilithiumTestParams::WITNESS_SIZE
-                    + (DilithiumTestParams::WITNESS_SIZE - 1)))
-                as u128;
-            assert_eq!(x, expected.into());
-        }
-
-        Ok(())
-    }
-=======
->>>>>>> b94638f5
 }
/// Some basic MLE utilities
use ark_std::log2;
use lattirust_linear_algebra::SparseMatrix;
use lattirust_poly::mle::{DenseMultilinearExtension, SparseMultilinearExtension};
use lattirust_ring::Ring;

/// Pad matrix so that its columns and rows are powers of two
pub fn pad_matrix<R: Ring>(m: &SparseMatrix<R>) -> SparseMatrix<R> {
    let nrows_new = m.nrows().next_power_of_two();

    let ncols_new = m.ncols().next_power_of_two();

    if m.nrows() == nrows_new && m.ncols() == ncols_new {
        m.clone()
    } else {
        let offsets = pad_vector(m.col_offsets().to_vec(), ncols_new + 1);
        SparseMatrix::try_from_csc_data(
            nrows_new,
            ncols_new,
            offsets,
            m.row_indices().to_vec(),
            m.values().to_vec(),
        )
        .expect("this shouldn't have happened since we're just enlarging the matrix")
    }
}

/// Returns the dense multilinear extension from the given matrix, without modifying the original
/// matrix.
pub fn matrix_to_dense_mle<R: Ring>(matrix: SparseMatrix<R>) -> DenseMultilinearExtension<R> {
    let n_vars: usize = (log2(matrix.nrows()) + log2(matrix.ncols())) as usize; // n_vars = s + s'

    // Matrices might need to get padded before turned into an MLE
    let padded_matrix = pad_matrix(&matrix);

    // build dense vector representing the sparse padded matrix
    let mut v: Vec<R> = vec![R::zero(); padded_matrix.nrows() * padded_matrix.ncols()];

    for (col_i, row_i, val) in matrix.triplet_iter() {
        v[(padded_matrix.ncols() * row_i) + col_i] = *val;
    }

    // convert the dense vector into a mle
    vec_to_dense_mle(n_vars, &v)
}

/// Takes the n_vars and a dense vector and returns its dense MLE.
pub fn vec_to_dense_mle<R: Ring>(n_vars: usize, v: &[R]) -> DenseMultilinearExtension<R> {
    let v_padded: Vec<R> = if v.len() != (1 << n_vars) {
        // pad to 2^n_vars
        [
            v.to_owned(),
            ark_std::iter::repeat(R::zero())
                .take((1 << n_vars) - v.len())
                .collect(),
        ]
        .concat()
    } else {
        v.to_owned()
    };
    DenseMultilinearExtension::<R>::from_evaluations_vec(n_vars, v_padded)
}

/// Returns the sparse multilinear extension from the given matrix, without modifying the original
/// matrix.
pub fn matrix_to_mle<R: Ring>(m: SparseMatrix<R>) -> SparseMultilinearExtension<R> {
    let n_rows = m.nrows().next_power_of_two();
    let n_cols = m.ncols().next_power_of_two();
    let n_vars: usize = (log2(n_rows * n_cols)) as usize; // n_vars = s + s'

    // build the sparse vec representing the sparse matrix
    let mut v: Vec<(usize, R)> = Vec::with_capacity(m.nnz());

    for (col, row, val) in m.triplet_iter().filter(|(_, _, val)| !val.is_zero()) {
        v.push((row * n_cols + col, *val));
    }

    // convert the dense vector into a mle
    vec_to_mle(n_vars, &v)
}

/// Takes the n_vars and a sparse vector and returns its sparse MLE.
pub fn vec_to_mle<R: Ring>(n_vars: usize, v: &[(usize, R)]) -> SparseMultilinearExtension<R> {
    SparseMultilinearExtension::<R>::from_evaluations(n_vars, v)
}

/// Takes the n_vars and a dense vector and returns its dense MLE.
pub fn dense_vec_to_dense_mle<R: Ring>(n_vars: usize, v: &[R]) -> DenseMultilinearExtension<R> {
    // Pad to 2^n_vars
    let v_padded: Vec<R> = [
        v.to_owned(),
        ark_std::iter::repeat(R::zero())
            .take((1 << n_vars) - v.len())
            .collect(),
    ]
    .concat();
    DenseMultilinearExtension::<R>::from_evaluations_vec(n_vars, v_padded)
}

/// Takes the n_vars and a dense vector and returns its sparse MLE.
pub fn dense_vec_to_mle<R: Ring>(n_vars: usize, v: &[R]) -> SparseMultilinearExtension<R> {
    let v_sparse = v
        .iter()
        .enumerate()
        .map(|(i, v_i)| (i, *v_i))
        .collect::<Vec<(usize, R)>>();
    SparseMultilinearExtension::<R>::from_evaluations(n_vars, &v_sparse)
}

// Pad a vector by repeating last element
fn pad_vector(mut vec: Vec<usize>, target_length: usize) -> Vec<usize> {
    if vec.len() < target_length {
        if let Some(&last_element) = vec.last() {
            vec.resize(target_length, last_element);
        }
    }
    vec
}

#[cfg(test)]
#[allow(non_snake_case)]
mod tests {
    use super::*;
    use crate::arith::{r1cs::tests::to_F_matrix, tests::get_test_arith_vitalik_z};

    use ark_ff::Zero;
    use lattirust_poly::mle::MultilinearExtension;
    use lattirust_ring::cyclotomic_ring::models::goldilocks::Fq;

    // Function to convert usize to a binary vector of Ring elements.
    fn usize_to_binary_vector<R: Ring>(n: usize, dimensions: usize) -> Vec<R> {
        let mut bits = Vec::with_capacity(dimensions);
        let mut current = n;

        for _ in 0..dimensions {
            if (current & 1) == 1 {
                bits.push(R::one());
            } else {
                bits.push(R::zero());
            }
            current >>= 1;
        }
        bits
    }

    // Wrapper function to generate a boolean hypercube.
    fn boolean_hypercube<R: Ring>(dimensions: usize) -> Vec<Vec<R>> {
        let max_val = 1 << dimensions; // 2^dimensions
        (0..max_val)
            .map(|i| usize_to_binary_vector::<R>(i, dimensions))
            .collect()
    }
    #[test]
    fn test_matrix_to_mle() {
        type R = Fq;
        let A = to_F_matrix::<R>(vec![
            vec![2, 3, 4, 4],
            vec![4, 11, 14, 14],
            vec![2, 8, 17, 17],
            vec![420, 4, 2, 0],
        ]);

        let A_mle = matrix_to_mle(A);
        assert_eq!(A_mle.evaluations.len(), 15); // 15 non-zero elements
        assert_eq!(A_mle.num_vars, 4); // 4x4 matrix, thus 2bit x 2bit, thus 2^4=16 evals

        let A = to_F_matrix::<R>(vec![
            vec![2, 3, 4, 4, 1],
            vec![4, 11, 14, 14, 2],
            vec![2, 8, 17, 17, 3],
            vec![420, 4, 2, 0, 4],
            vec![420, 4, 2, 0, 5],
        ]);
        let A_mle = matrix_to_mle(A.clone());
        assert_eq!(A_mle.evaluations.len(), 23); // 23 non-zero elements
        assert_eq!(A_mle.num_vars, 6); // 5x5 matrix, thus 3bit x 3bit, thus 2^6=64 evals

        // check that the A_mle evaluated over the boolean hypercube equals the matrix A_i_j values
        let _bhc = boolean_hypercube::<R>(2);

        let _A_dense = matrix_to_dense_mle(A);
    }

    #[test]
    fn test_vec_to_mle() {
<<<<<<< HEAD
        type R = Z2_64;
        let z = get_test_arith_vitalik_z::<R>(3);
=======
        type R = Fq;
        let z = get_test_z::<R>(3);
>>>>>>> c956bb9c
        let n_vars = 3;
        let z_mle = dense_vec_to_mle(n_vars, &z);

        // check that the z_mle evaluated over the boolean hypercube equals the vec z_i values
        let bhc = boolean_hypercube(z_mle.num_vars);

        for (i, z_i) in z.iter().enumerate() {
            let s_i = &bhc[i];
            assert_eq!(z_mle.evaluate(s_i), z_i.clone());
        }
        // for the rest of elements of the boolean hypercube, expect it to evaluate to zero
        for s_i in bhc.iter().take(1 << z_mle.num_vars).skip(z.len()) {
            assert_eq!(z_mle.fix_variables(s_i)[0], R::zero());
        }
    }
}<|MERGE_RESOLUTION|>--- conflicted
+++ resolved
@@ -121,7 +121,7 @@
 #[allow(non_snake_case)]
 mod tests {
     use super::*;
-    use crate::arith::{r1cs::tests::to_F_matrix, tests::get_test_arith_vitalik_z};
+    use crate::arith::{r1cs::tests::to_F_matrix, tests::get_test_z};
 
     use ark_ff::Zero;
     use lattirust_poly::mle::MultilinearExtension;
@@ -183,13 +183,8 @@
 
     #[test]
     fn test_vec_to_mle() {
-<<<<<<< HEAD
-        type R = Z2_64;
-        let z = get_test_arith_vitalik_z::<R>(3);
-=======
         type R = Fq;
         let z = get_test_z::<R>(3);
->>>>>>> c956bb9c
         let n_vars = 3;
         let z_mle = dense_vec_to_mle(n_vars, &z);
 

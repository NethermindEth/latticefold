use lattirust_arithmetic::challenge_set::latticefold_challenge_set::{
    LatticefoldChallengeSet, OverField,
};

use crate::transcript::Transcript;

use super::SumCheckError;
use super::SumCheckIP;
use super::SumCheckProof;
use super::SumCheckSubClaim;

pub struct SumCheckVerifier<R: OverField, CS: LatticefoldChallengeSet<R>> {
    _marker: std::marker::PhantomData<CS>,
    protocol: SumCheckIP<R>,
}

impl<R: OverField, CS: LatticefoldChallengeSet<R>> SumCheckVerifier<R, CS> {
    pub fn new(protocol: SumCheckIP<R>) -> SumCheckVerifier<R, CS> {
        SumCheckVerifier {
            _marker: std::marker::PhantomData,
            protocol,
        }
    }
    // Verifies the transcript
    // Returns evaluation subclaim,
    // returns an error otherwise.
    pub fn verify(
        &self,
        proof: &SumCheckProof<R>,
        transcript: &mut impl Transcript<R, ChallengeSet = CS>,
    ) -> Result<SumCheckSubClaim<R>, SumCheckError<R>> {
        let mut check_sum = self.protocol.claimed_sum;

        let mut challenge_vector: Vec<R> = Vec::with_capacity(proof.rounds.len());

        for round in proof.rounds.iter() {
            let eval1 = round
                .unipoly
                .coeffs
                .iter()
                .fold(R::zero(), |sum, x| sum + x);
            let eval0 = round.unipoly.coeffs[0];
            let sum = eval1 + eval0;

            if sum != check_sum {
                return Err(SumCheckError::SumCheckFailed(sum, check_sum));
            } else if round.unipoly.degree() > self.protocol.poly_info.max_degree {
                return Err(SumCheckError::MaxDegreeExceeded);
            }

            transcript.absorb_ring_vec(&round.unipoly.coeffs);

            let challenge = transcript.get_big_challenge().into();

            check_sum = round.unipoly.evaluate(challenge);
            challenge_vector.push(challenge);
        }

        Ok(SumCheckSubClaim {
            expected_evaluation: check_sum,
            point: challenge_vector,
        })
    }
}
#[cfg(test)]
mod test {
    use std::sync::Arc;

    use super::SumCheckVerifier;
    use crate::{
        transcript::poseidon::PoseidonTranscript,
        utils::sumcheck::{prover::SumCheckProver, SumCheckIP},
    };

    use ark_ff::{One, Zero};
    use lattirust_arithmetic::{
        challenge_set::latticefold_challenge_set::BinarySmallSet,
        mle::DenseMultilinearExtension,
        polynomials::{VPAuxInfo, VirtualPolynomial},
        ring::{Pow2CyclotomicPolyRingNTT, Zq},
    };

    #[test]
    fn test_sumcheck_protocol() {
        // Define the modulus Q and the dimension N
        const Q: u64 = 17; // Replace with an appropriate modulus
        const N: usize = 8; // Replace with an appropriate dimension

        // Example function to generate coefficients
        fn generate_coefficient_i(index: usize) -> Zq<Q> {
            Zq::<Q>::from(index as u64) // Simple example: use the index as the coefficient value
        }

        // Create an instance of Pow2CyclotomicPolyRingNTT using from_fn
        let poly_ntt = Pow2CyclotomicPolyRingNTT::<Q, N>::from_fn(generate_coefficient_i);

        let one = Pow2CyclotomicPolyRingNTT::<Q, N>::one();
        let zero = Pow2CyclotomicPolyRingNTT::<Q, N>::zero();
        let mle1 = DenseMultilinearExtension::from_evaluations_slice(
            3,
            &[poly_ntt, poly_ntt, zero, zero, zero, zero, zero, zero],
        );
        let mle2 = DenseMultilinearExtension::from_evaluations_slice(
            3,
            &[zero, zero, poly_ntt, poly_ntt, zero, zero, zero, zero],
        );
        let mle3 = DenseMultilinearExtension::from_evaluations_slice(
            3,
            &[zero, zero, zero, zero, poly_ntt, poly_ntt, zero, zero],
        );
        let mle4 = DenseMultilinearExtension::from_evaluations_slice(
            3,
            &[zero, zero, zero, zero, zero, zero, poly_ntt, poly_ntt],
        );
        let mut polynomial = VirtualPolynomial::new(3);
        polynomial
            .add_mle_list(
                vec![
                    Arc::from(mle1.clone()),
                    Arc::from(mle2),
                    Arc::from(mle3),
                    Arc::from(mle4),
                ],
                one,
            )
            .unwrap();
        polynomial.add_mle_list(vec![Arc::from(mle1)], one).unwrap();
        // Define the claimed sum for testing
        let claimed_sum = poly_ntt + poly_ntt; // Example sum

        let protocol = SumCheckIP::new(claimed_sum, VPAuxInfo::new(3, 4));
        // Create an instance of the prover
        let prover = SumCheckProver::<Pow2CyclotomicPolyRingNTT<Q, N>, BinarySmallSet<Q, N>>::new(
            polynomial.clone(),
            claimed_sum,
        );

        let mut transcript = PoseidonTranscript::default();

        // Prove the statement
<<<<<<< HEAD
        let (protocol, proof, _) = prover.prove(&mut transcript).unwrap();
=======
        let (proof, _subclaim) = prover.prove(&mut transcript).unwrap();
>>>>>>> 71ba49be

        let mut transcript = PoseidonTranscript::default();
        // Create an instance of the verifier
        let verifier =
            SumCheckVerifier::<Pow2CyclotomicPolyRingNTT<Q, N>, BinarySmallSet<Q, N>>::new(
                protocol,
            );

        // Verify the transcript
        let subclaim = verifier.verify(&proof, &mut transcript).unwrap();
        assert!(
            polynomial.evaluate(&subclaim.point).unwrap() == subclaim.expected_evaluation,
            "wrong subclaim"
        );
    }
    #[test]
    fn test_failing_sumcheck_protocol() {
        // Define the modulus Q and the dimension N
        const Q: u64 = 17; // Replace with an appropriate modulus
        const N: usize = 8; // Replace with an appropriate dimension

        // Example function to generate coefficients
        fn generate_coefficient_i(index: usize) -> Zq<Q> {
            Zq::<Q>::from(index as u64) // Simple example: use the index as the coefficient value
        }

        // Create an instance of Pow2CyclotomicPolyRingNTT using from_fn
        let poly_ntt = Pow2CyclotomicPolyRingNTT::<Q, N>::from_fn(generate_coefficient_i);

        let one = Pow2CyclotomicPolyRingNTT::<Q, N>::one();
        let zero = Pow2CyclotomicPolyRingNTT::<Q, N>::zero();
        let mle1 = DenseMultilinearExtension::from_evaluations_slice(
            3,
            &[poly_ntt, poly_ntt, zero, zero, zero, zero, zero, zero],
        );
        let mle2 = DenseMultilinearExtension::from_evaluations_slice(
            3,
            &[zero, zero, poly_ntt, poly_ntt, zero, zero, zero, zero],
        );
        let mle3 = DenseMultilinearExtension::from_evaluations_slice(
            3,
            &[zero, zero, zero, zero, poly_ntt, poly_ntt, zero, zero],
        );
        let mle4 = DenseMultilinearExtension::from_evaluations_slice(
            3,
            &[zero, zero, zero, zero, zero, zero, poly_ntt, poly_ntt],
        );
        let mut polynomial = VirtualPolynomial::new(3);
        polynomial
            .add_mle_list(
                vec![
                    Arc::from(mle1.clone()),
                    Arc::from(mle2),
                    Arc::from(mle3),
                    Arc::from(mle4),
                ],
                one,
            )
            .unwrap();
        polynomial.add_mle_list(vec![Arc::from(mle1)], one).unwrap();
        // Define the claimed sum for testing
        let claimed_sum = poly_ntt; // Example sum

        let mut transcript = PoseidonTranscript::default();
        // Create an instance of the prover

        let protocol = SumCheckIP::new(claimed_sum, VPAuxInfo::new(3, 4));

        let prover = SumCheckProver::<Pow2CyclotomicPolyRingNTT<Q, N>, BinarySmallSet<Q, N>>::new(
            polynomial,
            claimed_sum,
        );
        // Prove the statement
<<<<<<< HEAD
        let (protocol, proof, _) = prover.prove(&mut transcript).unwrap();
=======
        let (proof, _) = prover.prove(&mut transcript).unwrap();
>>>>>>> 71ba49be

        // Create an instance of the verifier
        let verifier =
            SumCheckVerifier::<Pow2CyclotomicPolyRingNTT<Q, N>, BinarySmallSet<Q, N>>::new(
                protocol,
            );

        let mut transcript = PoseidonTranscript::default();
        // Verify the transcript
        let subclaim = verifier.verify(&proof, &mut transcript);
        assert!(
            subclaim.is_err(),
            "Wrong sumcheck claim should return error"
        );
    }
}<|MERGE_RESOLUTION|>--- conflicted
+++ resolved
@@ -138,11 +138,7 @@
         let mut transcript = PoseidonTranscript::default();
 
         // Prove the statement
-<<<<<<< HEAD
-        let (protocol, proof, _) = prover.prove(&mut transcript).unwrap();
-=======
         let (proof, _subclaim) = prover.prove(&mut transcript).unwrap();
->>>>>>> 71ba49be
 
         let mut transcript = PoseidonTranscript::default();
         // Create an instance of the verifier
@@ -216,11 +212,7 @@
             claimed_sum,
         );
         // Prove the statement
-<<<<<<< HEAD
-        let (protocol, proof, _) = prover.prove(&mut transcript).unwrap();
-=======
         let (proof, _) = prover.prove(&mut transcript).unwrap();
->>>>>>> 71ba49be
 
         // Create an instance of the verifier
         let verifier =

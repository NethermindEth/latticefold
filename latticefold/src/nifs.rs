use decomposition::{
    DecompositionProof, DecompositionProver, DecompositionVerifier, LFDecompositionProver,
    LFDecompositionVerifier,
};
use lattirust_arithmetic::{challenge_set::latticefold_challenge_set::OverField, ring::PolyRing};
use std::marker::PhantomData;

<<<<<<< HEAD
use decomposition::{DecompositionParams, DecompositionProver, DecompositionVerifier};
=======
use crate::{
    arith::{Witness, CCCS, CCS, LCCCS},
    commitment::AjtaiCommitmentScheme,
    parameters::DecompositionParams,
    transcript::Transcript,
};
>>>>>>> cad624ae
use error::LatticefoldError;
use folding::{FoldingProof, FoldingProver, FoldingVerifier, LFFoldingProver, LFFoldingVerifier};
use linearization::{
    LFLinearizationProver, LFLinearizationVerifier, LinearizationProof, LinearizationProver,
    LinearizationVerifier,
};

<<<<<<< HEAD
use crate::arith::{Witness, CCS, LCCCS};
use crate::commitment::AjtaiCommitmentScheme;
use crate::commitment::AjtaiParams;
use crate::{arith::CCCS, transcript::Transcript};

/// `CR` is the type parameter for the coefficient representation of the ring
/// `NTT` is the NTT representation of the same ring.
/// `P` is the Ajtai commitment parameters.
/// `T` is the FS-transform transcript.
#[derive(Debug, Clone)]
pub struct ComposedProof<
    CR: PolyRing + From<NTT> + Into<NTT>,
    NTT: OverField,
    P: AjtaiParams,
    DP: DecompositionParams<AP = P>,
    T: Transcript<NTT>,
    L: LinearizationProver<NTT, P, T>,
    D: DecompositionProver<CR, NTT, DP, T>,
    FD: FoldingProver<CR, NTT, P, T>,
> {
    pub linearization_proof: L::Proof,
    pub decomposition_proof_l: D::Proof,
    pub decomposition_proof_r: D::Proof,
    pub folding_proof: FD::Proof,
}

type LatticefoldProof<CR, NTT, P, DP, T> = ComposedProof<
    CR,
    NTT,
    P,
    DP,
    T,
    NIFSProver<CR, NTT, P, DP, T>,
    NIFSProver<CR, NTT, P, DP, T>,
    NIFSProver<CR, NTT, P, DP, T>,
>;

/// `CR` is the type parameter for the coefficient representation of the ring
=======
pub mod decomposition;
pub mod error;
pub mod folding;
pub mod linearization;

/// `C` is the length of Ajtai commitment vectors.
/// `NTT` is a cyclotomic ring in the NTT form.
#[derive(Clone)]
pub struct LFProof<const C: usize, NTT: OverField> {
    pub linearization_proof: LinearizationProof<NTT>,
    pub decomposition_proof_l: DecompositionProof<C, NTT>,
    pub decomposition_proof_r: DecompositionProof<C, NTT>,
    pub folding_proof: FoldingProof<NTT>,
}

/// `C` is the length of commitment vectors or, equivalently, the number of rows of the Ajtai matrix.
/// `W` is the length of witness vectors or, equivalently, the number of columns of the Ajtai matrix.
/// `CR` is the type parameter for the coefficient representation of the ring.
>>>>>>> cad624ae
/// `NTT` is the NTT representation of the same ring.
/// `P` is the decomposition parameters.
/// `T` is the FS-transform transcript.
<<<<<<< HEAD
pub struct NIFSProver<
    CR: PolyRing + From<NTT> + Into<NTT>,
    NTT: OverField,
    P: AjtaiParams,
    DP: DecompositionParams,
    T: Transcript<NTT>,
> {
=======
pub struct NIFSProver<const C: usize, const W: usize, CR, NTT, P, T> {
>>>>>>> cad624ae
    _cr: PhantomData<CR>,
    _r: PhantomData<NTT>,
    _p: PhantomData<P>,
    _dp: PhantomData<DP>,
    _t: PhantomData<T>,
}

impl<
<<<<<<< HEAD
        CR: PolyRing<BaseRing = NTT::BaseRing> + From<NTT> + Into<NTT>,
        NTT: OverField,
        P: AjtaiParams,
        DP: DecompositionParams<AP = P>,
        T: Transcript<NTT>,
    > NIFSProver<CR, NTT, P, DP, T>
=======
        const C: usize,
        const W: usize,
        CR: PolyRing<BaseRing = NTT::BaseRing> + Into<NTT> + From<NTT>,
        NTT: OverField,
        P: DecompositionParams,
        T: Transcript<NTT>,
    > NIFSProver<C, W, CR, NTT, P, T>
>>>>>>> cad624ae
{
    pub fn prove(
        acc: &LCCCS<C, NTT>,
        w_acc: &Witness<NTT>,
        cm_i: &CCCS<C, NTT>,
        w_i: &Witness<NTT>,
        transcript: &mut impl Transcript<NTT>,
        ccs: &CCS<NTT>,
<<<<<<< HEAD
        ajtai: &AjtaiCommitmentScheme<CR, NTT, P>,
    ) -> Result<
        (
            LCCCS<NTT, P>,
            Witness<NTT>,
            LatticefoldProof<CR, NTT, P, DP, T>,
        ),
        LatticefoldError<NTT>,
    > {
        Self::prove_aux(acc, w_acc, cm_i, w_i, transcript, ccs, ajtai)
    }

    fn prove_aux<
        L: LinearizationProver<NTT, P, T>,
        D: DecompositionProver<CR, NTT, DP, T>,
        FP: FoldingProver<CR, NTT, P, T>,
        E: From<L::Error> + From<D::Error> + From<FP::Error>,
    >(
        acc: &LCCCS<NTT, P>,
        w_acc: &Witness<NTT>,
        cm_i: &CCCS<NTT, P>,
        w_i: &Witness<NTT>,
        transcript: &mut impl Transcript<NTT>,
        ccs: &CCS<NTT>,
        ajtai: &AjtaiCommitmentScheme<CR, NTT, P>,
    ) -> Result<
        (
            LCCCS<NTT, P>,
            Witness<NTT>,
            ComposedProof<CR, NTT, P, DP, T, L, D, FP>,
        ),
        E,
    > {
        let (linearized_cm_i, linearization_proof) = L::prove(cm_i, w_i, transcript, ccs)?;
        let (decomposed_lcccs_l, decomposed_wit_l, decomposition_proof_l) =
            D::prove(acc, w_acc, transcript, ccs, ajtai)?;
        let (decomposed_lcccs_r, decomposed_wit_r, decomposition_proof_r) =
            D::prove(&linearized_cm_i, w_i, transcript, ccs, ajtai)?;
=======
        scheme: &AjtaiCommitmentScheme<C, W, NTT>,
    ) -> Result<(LCCCS<C, NTT>, Witness<NTT>, LFProof<C, NTT>), LatticefoldError<NTT>> {
        let (linearized_cm_i, linearization_proof) =
            LFLinearizationProver::<_, T>::prove(cm_i, w_i, transcript, ccs)?;
        let (decomposed_lcccs_l, decomposed_wit_l, decomposition_proof_l) =
            LFDecompositionProver::<_, T>::prove::<W, C, CR, P>(
                acc, w_acc, transcript, ccs, scheme,
            )?;
        let (decomposed_lcccs_r, decomposed_wit_r, decomposition_proof_r) =
            LFDecompositionProver::<_, T>::prove::<W, C, CR, P>(
                &linearized_cm_i,
                w_i,
                transcript,
                ccs,
                scheme,
            )?;
>>>>>>> cad624ae

        let (lcccs, wit_s) = {
            let mut lcccs = decomposed_lcccs_l;
            let mut lcccs_r = decomposed_lcccs_r;
            lcccs.append(&mut lcccs_r);

            let mut wit_s = decomposed_wit_l;
            let mut wit_s_r = decomposed_wit_r;
            wit_s.append(&mut wit_s_r);

            (lcccs, wit_s)
        };

        let (folded_lcccs, wit, folding_proof) =
            LFFoldingProver::<_, T>::prove::<C, CR, P>(&lcccs, &wit_s, transcript, ccs)?;

        Ok((
            folded_lcccs,
            wit,
            LFProof {
                linearization_proof,
                decomposition_proof_l,
                decomposition_proof_r,
                folding_proof,
            },
        ))
    }
}

/// `C` is the length of commitment vectors or, equivalently, the number of rows of the Ajtai matrix.
/// `W` is the length of witness vectors or, equivalently, the number of columns of the Ajtai matrix.
/// `CR` is the type parameter for the coefficient representation of the ring.
/// `NTT` is the NTT representation of the same ring.
/// `P` is the decomposition parameters.
/// `T` is the FS-transform transcript.
<<<<<<< HEAD
pub struct NIFSVerifier<
    CR: PolyRing + From<NTT> + Into<NTT>,
    NTT: OverField,
    P: AjtaiParams,
    DP: DecompositionParams,
    T: Transcript<NTT>,
> {
=======
pub struct NIFSVerifier<const C: usize, CR, NTT, P, T> {
>>>>>>> cad624ae
    _cr: PhantomData<CR>,
    _r: PhantomData<NTT>,
    _p: PhantomData<P>,
    _dp: PhantomData<DP>,
    _t: PhantomData<T>,
}

<<<<<<< HEAD
impl<
        CR: PolyRing<BaseRing = NTT::BaseRing> + From<NTT> + Into<NTT>,
        NTT: OverField,
        P: AjtaiParams,
        DP: DecompositionParams<AP = P>,
        T: Transcript<NTT>,
    > NIFSVerifier<CR, NTT, P, DP, T>
{
    pub fn verify(
        acc: &LCCCS<NTT, P>,
        cm_i: &CCCS<NTT, P>,
        proof: &LatticefoldProof<CR, NTT, P, DP, T>,
        transcript: &mut impl Transcript<NTT>,
        ccs: &CCS<NTT>,
    ) -> Result<LCCCS<NTT, P>, LatticefoldError<NTT>> {
        Self::verify_aux::<
            NIFSVerifier<CR, NTT, P, DP, T>,
            NIFSVerifier<CR, NTT, P, DP, T>,
            NIFSVerifier<CR, NTT, P, DP, T>,
            LatticefoldError<NTT>,
        >(acc, cm_i, proof, transcript, ccs)
    }

    fn verify_aux<
        L: LinearizationVerifier<NTT, P, T>,
        D: DecompositionVerifier<CR, NTT, DP, T>,
        FV: FoldingVerifier<CR, NTT, P, T>,
        E: From<L::Error> + From<D::Error> + From<FV::Error>,
    >(
        acc: &LCCCS<NTT, P>,
        cm_i: &CCCS<NTT, P>,
        proof: &ComposedProof<CR, NTT, P, DP, T, L::Prover, D::Prover, FV::Prover>,
        transcript: &mut impl Transcript<NTT>,
        ccs: &CCS<NTT>,
    ) -> Result<LCCCS<NTT, P>, E> {
        let linearized_cm_i = L::verify(cm_i, &proof.linearization_proof, transcript, ccs)?;
        let decomposed_acc = D::verify(acc, &proof.decomposition_proof_l, transcript, ccs)?;
        let decomposed_cm_i = D::verify(
=======
impl<const C: usize, CR: PolyRing, NTT: OverField, P: DecompositionParams, T: Transcript<NTT>>
    NIFSVerifier<C, CR, NTT, P, T>
{
    pub fn verify(
        acc: &LCCCS<C, NTT>,
        cm_i: &CCCS<C, NTT>,
        proof: &LFProof<C, NTT>,
        transcript: &mut impl Transcript<NTT>,
        ccs: &CCS<NTT>,
    ) -> Result<LCCCS<C, NTT>, LatticefoldError<NTT>> {
        let linearized_cm_i = LFLinearizationVerifier::<_, T>::verify(
            cm_i,
            &proof.linearization_proof,
            transcript,
            ccs,
        )?;
        let decomposed_acc = LFDecompositionVerifier::<_, T>::verify::<C, P>(
            acc,
            &proof.decomposition_proof_l,
            transcript,
            ccs,
        )?;
        let decomposed_cm_i = LFDecompositionVerifier::<_, T>::verify::<C, P>(
>>>>>>> cad624ae
            &linearized_cm_i,
            &proof.decomposition_proof_r,
            transcript,
            ccs,
        )?;

        let lcccs_s = {
            let mut decomposed_acc = decomposed_acc;
            let mut decomposed_cm_i = decomposed_cm_i;

            decomposed_acc.append(&mut decomposed_cm_i);

            decomposed_acc
        };

        Ok(LFFoldingVerifier::<NTT, T>::verify::<C, P>(
            &lcccs_s,
            &proof.folding_proof,
            transcript,
            ccs,
        )?)
    }
}<|MERGE_RESOLUTION|>--- conflicted
+++ resolved
@@ -5,16 +5,12 @@
 use lattirust_arithmetic::{challenge_set::latticefold_challenge_set::OverField, ring::PolyRing};
 use std::marker::PhantomData;
 
-<<<<<<< HEAD
-use decomposition::{DecompositionParams, DecompositionProver, DecompositionVerifier};
-=======
 use crate::{
     arith::{Witness, CCCS, CCS, LCCCS},
     commitment::AjtaiCommitmentScheme,
     parameters::DecompositionParams,
     transcript::Transcript,
 };
->>>>>>> cad624ae
 use error::LatticefoldError;
 use folding::{FoldingProof, FoldingProver, FoldingVerifier, LFFoldingProver, LFFoldingVerifier};
 use linearization::{
@@ -22,46 +18,6 @@
     LinearizationVerifier,
 };
 
-<<<<<<< HEAD
-use crate::arith::{Witness, CCS, LCCCS};
-use crate::commitment::AjtaiCommitmentScheme;
-use crate::commitment::AjtaiParams;
-use crate::{arith::CCCS, transcript::Transcript};
-
-/// `CR` is the type parameter for the coefficient representation of the ring
-/// `NTT` is the NTT representation of the same ring.
-/// `P` is the Ajtai commitment parameters.
-/// `T` is the FS-transform transcript.
-#[derive(Debug, Clone)]
-pub struct ComposedProof<
-    CR: PolyRing + From<NTT> + Into<NTT>,
-    NTT: OverField,
-    P: AjtaiParams,
-    DP: DecompositionParams<AP = P>,
-    T: Transcript<NTT>,
-    L: LinearizationProver<NTT, P, T>,
-    D: DecompositionProver<CR, NTT, DP, T>,
-    FD: FoldingProver<CR, NTT, P, T>,
-> {
-    pub linearization_proof: L::Proof,
-    pub decomposition_proof_l: D::Proof,
-    pub decomposition_proof_r: D::Proof,
-    pub folding_proof: FD::Proof,
-}
-
-type LatticefoldProof<CR, NTT, P, DP, T> = ComposedProof<
-    CR,
-    NTT,
-    P,
-    DP,
-    T,
-    NIFSProver<CR, NTT, P, DP, T>,
-    NIFSProver<CR, NTT, P, DP, T>,
-    NIFSProver<CR, NTT, P, DP, T>,
->;
-
-/// `CR` is the type parameter for the coefficient representation of the ring
-=======
 pub mod decomposition;
 pub mod error;
 pub mod folding;
@@ -80,37 +36,17 @@
 /// `C` is the length of commitment vectors or, equivalently, the number of rows of the Ajtai matrix.
 /// `W` is the length of witness vectors or, equivalently, the number of columns of the Ajtai matrix.
 /// `CR` is the type parameter for the coefficient representation of the ring.
->>>>>>> cad624ae
 /// `NTT` is the NTT representation of the same ring.
 /// `P` is the decomposition parameters.
 /// `T` is the FS-transform transcript.
-<<<<<<< HEAD
-pub struct NIFSProver<
-    CR: PolyRing + From<NTT> + Into<NTT>,
-    NTT: OverField,
-    P: AjtaiParams,
-    DP: DecompositionParams,
-    T: Transcript<NTT>,
-> {
-=======
 pub struct NIFSProver<const C: usize, const W: usize, CR, NTT, P, T> {
->>>>>>> cad624ae
     _cr: PhantomData<CR>,
     _r: PhantomData<NTT>,
     _p: PhantomData<P>,
-    _dp: PhantomData<DP>,
     _t: PhantomData<T>,
 }
 
 impl<
-<<<<<<< HEAD
-        CR: PolyRing<BaseRing = NTT::BaseRing> + From<NTT> + Into<NTT>,
-        NTT: OverField,
-        P: AjtaiParams,
-        DP: DecompositionParams<AP = P>,
-        T: Transcript<NTT>,
-    > NIFSProver<CR, NTT, P, DP, T>
-=======
         const C: usize,
         const W: usize,
         CR: PolyRing<BaseRing = NTT::BaseRing> + Into<NTT> + From<NTT>,
@@ -118,7 +54,6 @@
         P: DecompositionParams,
         T: Transcript<NTT>,
     > NIFSProver<C, W, CR, NTT, P, T>
->>>>>>> cad624ae
 {
     pub fn prove(
         acc: &LCCCS<C, NTT>,
@@ -127,46 +62,6 @@
         w_i: &Witness<NTT>,
         transcript: &mut impl Transcript<NTT>,
         ccs: &CCS<NTT>,
-<<<<<<< HEAD
-        ajtai: &AjtaiCommitmentScheme<CR, NTT, P>,
-    ) -> Result<
-        (
-            LCCCS<NTT, P>,
-            Witness<NTT>,
-            LatticefoldProof<CR, NTT, P, DP, T>,
-        ),
-        LatticefoldError<NTT>,
-    > {
-        Self::prove_aux(acc, w_acc, cm_i, w_i, transcript, ccs, ajtai)
-    }
-
-    fn prove_aux<
-        L: LinearizationProver<NTT, P, T>,
-        D: DecompositionProver<CR, NTT, DP, T>,
-        FP: FoldingProver<CR, NTT, P, T>,
-        E: From<L::Error> + From<D::Error> + From<FP::Error>,
-    >(
-        acc: &LCCCS<NTT, P>,
-        w_acc: &Witness<NTT>,
-        cm_i: &CCCS<NTT, P>,
-        w_i: &Witness<NTT>,
-        transcript: &mut impl Transcript<NTT>,
-        ccs: &CCS<NTT>,
-        ajtai: &AjtaiCommitmentScheme<CR, NTT, P>,
-    ) -> Result<
-        (
-            LCCCS<NTT, P>,
-            Witness<NTT>,
-            ComposedProof<CR, NTT, P, DP, T, L, D, FP>,
-        ),
-        E,
-    > {
-        let (linearized_cm_i, linearization_proof) = L::prove(cm_i, w_i, transcript, ccs)?;
-        let (decomposed_lcccs_l, decomposed_wit_l, decomposition_proof_l) =
-            D::prove(acc, w_acc, transcript, ccs, ajtai)?;
-        let (decomposed_lcccs_r, decomposed_wit_r, decomposition_proof_r) =
-            D::prove(&linearized_cm_i, w_i, transcript, ccs, ajtai)?;
-=======
         scheme: &AjtaiCommitmentScheme<C, W, NTT>,
     ) -> Result<(LCCCS<C, NTT>, Witness<NTT>, LFProof<C, NTT>), LatticefoldError<NTT>> {
         let (linearized_cm_i, linearization_proof) =
@@ -183,7 +78,6 @@
                 ccs,
                 scheme,
             )?;
->>>>>>> cad624ae
 
         let (lcccs, wit_s) = {
             let mut lcccs = decomposed_lcccs_l;
@@ -219,64 +113,13 @@
 /// `NTT` is the NTT representation of the same ring.
 /// `P` is the decomposition parameters.
 /// `T` is the FS-transform transcript.
-<<<<<<< HEAD
-pub struct NIFSVerifier<
-    CR: PolyRing + From<NTT> + Into<NTT>,
-    NTT: OverField,
-    P: AjtaiParams,
-    DP: DecompositionParams,
-    T: Transcript<NTT>,
-> {
-=======
 pub struct NIFSVerifier<const C: usize, CR, NTT, P, T> {
->>>>>>> cad624ae
     _cr: PhantomData<CR>,
     _r: PhantomData<NTT>,
     _p: PhantomData<P>,
-    _dp: PhantomData<DP>,
     _t: PhantomData<T>,
 }
 
-<<<<<<< HEAD
-impl<
-        CR: PolyRing<BaseRing = NTT::BaseRing> + From<NTT> + Into<NTT>,
-        NTT: OverField,
-        P: AjtaiParams,
-        DP: DecompositionParams<AP = P>,
-        T: Transcript<NTT>,
-    > NIFSVerifier<CR, NTT, P, DP, T>
-{
-    pub fn verify(
-        acc: &LCCCS<NTT, P>,
-        cm_i: &CCCS<NTT, P>,
-        proof: &LatticefoldProof<CR, NTT, P, DP, T>,
-        transcript: &mut impl Transcript<NTT>,
-        ccs: &CCS<NTT>,
-    ) -> Result<LCCCS<NTT, P>, LatticefoldError<NTT>> {
-        Self::verify_aux::<
-            NIFSVerifier<CR, NTT, P, DP, T>,
-            NIFSVerifier<CR, NTT, P, DP, T>,
-            NIFSVerifier<CR, NTT, P, DP, T>,
-            LatticefoldError<NTT>,
-        >(acc, cm_i, proof, transcript, ccs)
-    }
-
-    fn verify_aux<
-        L: LinearizationVerifier<NTT, P, T>,
-        D: DecompositionVerifier<CR, NTT, DP, T>,
-        FV: FoldingVerifier<CR, NTT, P, T>,
-        E: From<L::Error> + From<D::Error> + From<FV::Error>,
-    >(
-        acc: &LCCCS<NTT, P>,
-        cm_i: &CCCS<NTT, P>,
-        proof: &ComposedProof<CR, NTT, P, DP, T, L::Prover, D::Prover, FV::Prover>,
-        transcript: &mut impl Transcript<NTT>,
-        ccs: &CCS<NTT>,
-    ) -> Result<LCCCS<NTT, P>, E> {
-        let linearized_cm_i = L::verify(cm_i, &proof.linearization_proof, transcript, ccs)?;
-        let decomposed_acc = D::verify(acc, &proof.decomposition_proof_l, transcript, ccs)?;
-        let decomposed_cm_i = D::verify(
-=======
 impl<const C: usize, CR: PolyRing, NTT: OverField, P: DecompositionParams, T: Transcript<NTT>>
     NIFSVerifier<C, CR, NTT, P, T>
 {
@@ -300,7 +143,6 @@
             ccs,
         )?;
         let decomposed_cm_i = LFDecompositionVerifier::<_, T>::verify::<C, P>(
->>>>>>> cad624ae
             &linearized_cm_i,
             &proof.decomposition_proof_r,
             transcript,

--- conflicted
+++ resolved
@@ -1,22 +1,16 @@
+use decomposition::{
+    DecompositionProof, DecompositionProver, DecompositionVerifier, LFDecompositionProver,
+    LFDecompositionVerifier,
+};
 use lattirust_arithmetic::{challenge_set::latticefold_challenge_set::OverField, ring::PolyRing};
 use std::marker::PhantomData;
 
 use crate::{
     arith::{Witness, CCCS, CCS, LCCCS},
-<<<<<<< HEAD
-    commitment::{AjtaiCommitmentScheme, AjtaiParams},
-    transcript::Transcript,
-};
-use decomposition::{DecompositionParams, DecompositionProver, DecompositionVerifier};
-=======
+    commitment::AjtaiCommitmentScheme,
     parameters::DecompositionParams,
     transcript::Transcript,
 };
-use decomposition::{
-    DecompositionProof, DecompositionProver, DecompositionVerifier, LFDecompositionProver,
-    LFDecompositionVerifier,
-};
->>>>>>> b94638f5
 use error::LatticefoldError;
 use folding::{FoldingProof, FoldingProver, FoldingVerifier, LFFoldingProver, LFFoldingVerifier};
 use linearization::{
@@ -24,48 +18,11 @@
     LinearizationVerifier,
 };
 
-#[allow(non_snake_case, clippy::upper_case_acronyms)]
 pub mod decomposition;
 pub mod error;
 pub mod folding;
-#[allow(non_snake_case, clippy::upper_case_acronyms)]
 pub mod linearization;
 
-<<<<<<< HEAD
-/// `CR` is the type parameter for the coefficient representation of the ring
-/// `NTT` is the NTT representation of the same ring.
-/// `P` is the Ajtai commitment parameters.
-/// `T` is the FS-transform transcript.
-#[derive(Debug, Clone)]
-pub struct ComposedProof<
-    CR: PolyRing + From<NTT> + Into<NTT>,
-    NTT: OverField,
-    P: AjtaiParams,
-    DP: DecompositionParams<AP = P>,
-    T: Transcript<NTT>,
-    L: LinearizationProver<NTT, P, T>,
-    D: DecompositionProver<CR, NTT, DP, T>,
-    FD: FoldingProver<CR, NTT, P, T>,
-> {
-    pub linearization_proof: L::Proof,
-    pub decomposition_proof_l: D::Proof,
-    pub decomposition_proof_r: D::Proof,
-    pub folding_proof: FD::Proof,
-}
-
-type LatticefoldProof<CR, NTT, P, DP, T> = ComposedProof<
-    CR,
-    NTT,
-    P,
-    DP,
-    T,
-    NIFSProver<CR, NTT, P, DP, T>,
-    NIFSProver<CR, NTT, P, DP, T>,
-    NIFSProver<CR, NTT, P, DP, T>,
->;
-
-/// `CR` is the type parameter for the coefficient representation of the ring
-=======
 /// `C` is the length of Ajtai commitment vectors.
 /// `NTT` is a cyclotomic ring in the NTT form.
 #[derive(Clone)]
@@ -79,45 +36,24 @@
 /// `C` is the length of commitment vectors or, equivalently, the number of rows of the Ajtai matrix.
 /// `W` is the length of witness vectors or, equivalently, the number of columns of the Ajtai matrix.
 /// `CR` is the type parameter for the coefficient representation of the ring.
->>>>>>> b94638f5
 /// `NTT` is the NTT representation of the same ring.
 /// `P` is the decomposition parameters.
 /// `T` is the FS-transform transcript.
-<<<<<<< HEAD
-pub struct NIFSProver<
-    CR: PolyRing + From<NTT> + Into<NTT>,
-    NTT: OverField,
-    P: AjtaiParams,
-    DP: DecompositionParams,
-    T: Transcript<NTT>,
-> {
-=======
 pub struct NIFSProver<const C: usize, const W: usize, CR, NTT, P, T> {
->>>>>>> b94638f5
     _cr: PhantomData<CR>,
     _r: PhantomData<NTT>,
     _p: PhantomData<P>,
-    _dp: PhantomData<DP>,
     _t: PhantomData<T>,
 }
 
 impl<
-<<<<<<< HEAD
-        CR: PolyRing<BaseRing = NTT::BaseRing> + From<NTT> + Into<NTT>,
-        NTT: OverField,
-        P: AjtaiParams,
-        DP: DecompositionParams<AP = P>,
-        T: Transcript<NTT>,
-    > NIFSProver<CR, NTT, P, DP, T>
-=======
         const C: usize,
         const W: usize,
-        CR: PolyRing,
+        CR: PolyRing<BaseRing = NTT::BaseRing> + Into<NTT> + From<NTT>,
         NTT: OverField,
         P: DecompositionParams,
         T: Transcript<NTT>,
     > NIFSProver<C, W, CR, NTT, P, T>
->>>>>>> b94638f5
 {
     pub fn prove(
         acc: &LCCCS<C, NTT>,
@@ -126,59 +62,22 @@
         w_i: &Witness<NTT>,
         transcript: &mut impl Transcript<NTT>,
         ccs: &CCS<NTT>,
-<<<<<<< HEAD
-        ajtai: &AjtaiCommitmentScheme<CR, NTT, P>,
-    ) -> Result<
-        (
-            LCCCS<NTT, P>,
-            Witness<NTT>,
-            LatticefoldProof<CR, NTT, P, DP, T>,
-        ),
-        LatticefoldError<NTT>,
-    > {
-        Self::prove_aux(acc, w_acc, cm_i, w_i, transcript, ccs, ajtai)
-    }
-
-    fn prove_aux<
-        L: LinearizationProver<NTT, P, T>,
-        D: DecompositionProver<CR, NTT, DP, T>,
-        FP: FoldingProver<CR, NTT, P, T>,
-        E: From<L::Error> + From<D::Error> + From<FP::Error>,
-    >(
-        acc: &LCCCS<NTT, P>,
-        w_acc: &Witness<NTT>,
-        cm_i: &CCCS<NTT, P>,
-        w_i: &Witness<NTT>,
-        transcript: &mut impl Transcript<NTT>,
-        ccs: &CCS<NTT>,
-        ajtai: &AjtaiCommitmentScheme<CR, NTT, P>,
-    ) -> Result<
-        (
-            LCCCS<NTT, P>,
-            Witness<NTT>,
-            ComposedProof<CR, NTT, P, DP, T, L, D, FP>,
-        ),
-        E,
-    > {
-        let (linearized_cm_i, linearization_proof) = L::prove(cm_i, w_i, transcript, ccs)?;
-        let (decomposed_lcccs_l, decomposed_wit_l, decomposition_proof_l) =
-            D::prove(acc, w_acc, transcript, ccs, ajtai)?;
-        let (decomposed_lcccs_r, decomposed_wit_r, decomposition_proof_r) =
-            D::prove(&linearized_cm_i, w_i, transcript, ccs, ajtai)?;
-=======
+        scheme: &AjtaiCommitmentScheme<C, W, NTT>,
     ) -> Result<(LCCCS<C, NTT>, Witness<NTT>, LFProof<C, NTT>), LatticefoldError<NTT>> {
         let (linearized_cm_i, linearization_proof) =
             LFLinearizationProver::<_, T>::prove(cm_i, w_i, transcript, ccs)?;
         let (decomposed_lcccs_l, decomposed_wit_l, decomposition_proof_l) =
-            LFDecompositionProver::<_, T>::prove::<C, CR, P>(acc, w_acc, transcript, ccs)?;
+            LFDecompositionProver::<_, T>::prove::<W, C, CR, P>(
+                acc, w_acc, transcript, ccs, scheme,
+            )?;
         let (decomposed_lcccs_r, decomposed_wit_r, decomposition_proof_r) =
-            LFDecompositionProver::<_, T>::prove::<C, CR, P>(
+            LFDecompositionProver::<_, T>::prove::<W, C, CR, P>(
                 &linearized_cm_i,
                 w_i,
                 transcript,
                 ccs,
+                scheme,
             )?;
->>>>>>> b94638f5
 
         let (lcccs, wit_s) = {
             let mut lcccs = decomposed_lcccs_l;
@@ -214,58 +113,13 @@
 /// `NTT` is the NTT representation of the same ring.
 /// `P` is the decomposition parameters.
 /// `T` is the FS-transform transcript.
-<<<<<<< HEAD
-pub struct NIFSVerifier<
-    CR: PolyRing + From<NTT> + Into<NTT>,
-    NTT: OverField,
-    P: AjtaiParams,
-    DP: DecompositionParams,
-    T: Transcript<NTT>,
-> {
-=======
 pub struct NIFSVerifier<const C: usize, CR, NTT, P, T> {
->>>>>>> b94638f5
     _cr: PhantomData<CR>,
     _r: PhantomData<NTT>,
     _p: PhantomData<P>,
-    _dp: PhantomData<DP>,
     _t: PhantomData<T>,
 }
 
-<<<<<<< HEAD
-impl<
-        CR: PolyRing<BaseRing = NTT::BaseRing> + From<NTT> + Into<NTT>,
-        NTT: OverField,
-        P: AjtaiParams,
-        DP: DecompositionParams<AP = P>,
-        T: Transcript<NTT>,
-    > NIFSVerifier<CR, NTT, P, DP, T>
-{
-    pub fn verify(
-        acc: &LCCCS<NTT, P>,
-        cm_i: &CCCS<NTT, P>,
-        proof: &LatticefoldProof<CR, NTT, P, DP, T>,
-        transcript: &mut impl Transcript<NTT>,
-        ccs: &CCS<NTT>,
-    ) -> Result<LCCCS<NTT, P>, LatticefoldError<NTT>> {
-        Self::verify_aux::<
-            NIFSVerifier<CR, NTT, P, DP, T>,
-            NIFSVerifier<CR, NTT, P, DP, T>,
-            NIFSVerifier<CR, NTT, P, DP, T>,
-            LatticefoldError<NTT>,
-        >(acc, cm_i, proof, transcript, ccs)
-    }
-
-    fn verify_aux<
-        L: LinearizationVerifier<NTT, P, T>,
-        D: DecompositionVerifier<CR, NTT, DP, T>,
-        FV: FoldingVerifier<CR, NTT, P, T>,
-        E: From<L::Error> + From<D::Error> + From<FV::Error>,
-    >(
-        acc: &LCCCS<NTT, P>,
-        cm_i: &CCCS<NTT, P>,
-        proof: &ComposedProof<CR, NTT, P, DP, T, L::Prover, D::Prover, FV::Prover>,
-=======
 impl<const C: usize, CR: PolyRing, NTT: OverField, P: DecompositionParams, T: Transcript<NTT>>
     NIFSVerifier<C, CR, NTT, P, T>
 {
@@ -273,7 +127,6 @@
         acc: &LCCCS<C, NTT>,
         cm_i: &CCCS<C, NTT>,
         proof: &LFProof<C, NTT>,
->>>>>>> b94638f5
         transcript: &mut impl Transcript<NTT>,
         ccs: &CCS<NTT>,
     ) -> Result<LCCCS<C, NTT>, LatticefoldError<NTT>> {

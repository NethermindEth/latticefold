--- conflicted
+++ resolved
@@ -18,78 +18,17 @@
 }
 
 // Some classic lattice parameter sets.
+
 pub const DILITHIUM_PRIME: u64 = 0x00000000_007FE001;
 
-<<<<<<< HEAD
+pub type DilithiumCR = Pow2CyclotomicPolyRing<DILITHIUM_PRIME, 256>;
+pub type DilithiumNTT = Pow2CyclotomicPolyRingNTT<DILITHIUM_PRIME, 256>;
+
 #[derive(Clone, Copy)]
 pub struct DilithiumTestParams;
-pub type DilithiumCR = Pow2CyclotomicPolyRing<Zq<DILITHIUM_PRIME>, 256>;
-=======
-pub type DilithiumCR = Pow2CyclotomicPolyRing<DILITHIUM_PRIME, 256>;
->>>>>>> c956bb9c
-pub type DilithiumNTT = Pow2CyclotomicPolyRingNTT<DILITHIUM_PRIME, 256>;
 
 // TODO: Revise this later
 impl DecompositionParams for DilithiumTestParams {
-    const B: u128 = 1 << 13;
-    const L: usize = 2;
-    const B_SMALL: u128 = 2;
-    const K: usize = 13;
-}
-
-// pub const DILITHIUM_PRIME: u64 = 0x00000000_007FE001;
-pub const SOME_FERMAT_PRIME: u64 = (1 << 16) + 1;
-
-#[derive(Clone, Copy)]
-pub struct SomeFermatTestParams;
-
-// TODO: Revise this later
-impl DecompositionParams for SomeFermatTestParams {
-    const B: u128 = 1 << 13;
-    const L: usize = 2;
-    const B_SMALL: u128 = 2;
-    const K: usize = 13;
-}
-
-pub const BABYBEAR_PRIME: u64 = 15 * (1 << 27) + 1;
-
-#[derive(Clone, Copy)]
-pub struct BabyBearTestParams;
-
-// Not actually used
-impl DecompositionParams for BabyBearTestParams {
-    const B: u128 = 1 << 13;
-    const L: usize = 2;
-    const B_SMALL: u128 = 2;
-    const K: usize = 13;
-}
-
-// p = 27*2^59 + 1
-pub const POW2_59_PRIME: u64 = 0xd800000000000001;
-
-pub type POW2_59CR = Pow2CyclotomicPolyRing<Zq<POW2_59_PRIME>, 256>;
-pub type POW2_59NTT = Pow2CyclotomicPolyRingNTT<POW2_59_PRIME, 256>;
-#[derive(Clone, Copy)]
-pub struct Pow2_59TestParams;
-
-// TODO: Revise this later
-impl DecompositionParams for Pow2_59TestParams {
-    const B: u128 = 1 << 13;
-    const L: usize = 2;
-    const B_SMALL: u128 = 2;
-    const K: usize = 13;
-}
-
-pub const POW2_57_PRIME: u64 = 0xf600000000000001;
-
-pub type POW2_57CR = Pow2CyclotomicPolyRing<Zq<POW2_57_PRIME>, 256>;
-pub type POW2_57NTT = Pow2CyclotomicPolyRingNTT<POW2_57_PRIME, 256>;
-
-#[derive(Clone, Copy)]
-pub struct Pow2_57TestParams;
-
-// TODO: Revise this later
-impl DecompositionParams for Pow2_57TestParams {
     const B: u128 = 1 << 13;
     const L: usize = 2;
     const B_SMALL: usize = 2;

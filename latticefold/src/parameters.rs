--- conflicted
+++ resolved
@@ -33,35 +33,6 @@
     const K: usize = 13;
 }
 
-<<<<<<< HEAD
-pub const GOLDILOCKS_PRIME: u64 = (1 << 32) * ((1 << 32) - 1) + 1;
-
-pub type GoldilocksCR = Pow2CyclotomicPolyRing<Zq<GOLDILOCKS_PRIME>, 256>;
-pub type GoldilocksNTT = Pow2CyclotomicPolyRingNTT<GOLDILOCKS_PRIME, 256>;
-
-#[derive(Clone, Copy)]
-pub struct GoldilocksTestParams;
-
-// TODO: Revise this later
-impl DecompositionParams for GoldilocksTestParams {
-    const B: u128 = 1 << 63; // log2(GOLDILOCKS) ~ 64
-    const L: usize = 2;
-    const B_SMALL: u128 = 2;
-    const K: usize = 13;
-}
-
-pub const BABYBEAR_PRIME: u64 = 15 * (1 << 27) + 1;
-
-pub type BabyBearCR = Pow2CyclotomicPolyRing<Zq<BABYBEAR_PRIME>, 256>;
-pub type BabyBearNTT = Pow2CyclotomicPolyRingNTT<BABYBEAR_PRIME, 256>;
-
-#[derive(Clone, Copy)]
-pub struct BabyBearTestParams;
-
-// TODO: Revise this later
-impl DecompositionParams for BabyBearTestParams {
-    const B: u128 = 1 << 30; // log2(BABYBEAR) ~ 31
-=======
 pub const BABYBEAR_PRIME: u64 = 15 * (1 << 27) + 1;
 
 #[derive(Clone, Copy)]
@@ -70,7 +41,6 @@
 // Not actually used
 impl DecompositionParams for BabyBearTestParams {
     const B: u128 = 1 << 13;
->>>>>>> 58b4e265
     const L: usize = 2;
     const B_SMALL: u128 = 2;
     const K: usize = 13;

--- conflicted
+++ resolved
@@ -1,9 +1,6 @@
-<<<<<<< HEAD
 use ark_ff::PrimeField;
 use ark_std::{cfg_iter, sync::Arc};
 
-=======
->>>>>>> 7f6b5ab6
 use lattirust_poly::{
     mle::DenseMultilinearExtension,
     polynomials::{build_eq_x_r, RefCounter, VirtualPolynomial},
@@ -17,12 +14,6 @@
 #[cfg(feature = "parallel")]
 use rayon::prelude::*;
 
-<<<<<<< HEAD
-=======
-use crate::ark_base::*;
-use crate::nifs::error::LinearizationError;
-
->>>>>>> 7f6b5ab6
 /// Batch compute the values of mles at the point r.
 pub fn compute_u<NTT: OverField>(
     Mz_mles: &[DenseMultilinearExtension<NTT>],

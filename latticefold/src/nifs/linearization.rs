use ark_ff::{Field, PrimeField};

use cyclotomic_rings::SuitableRing;
use lattirust_poly::polynomials::{eq_eval, VPAuxInfo};

use utils::{compute_u, prepare_lin_sumcheck_polynomial};

use super::error::LinearizationError;
use crate::{
    arith::{utils::mat_vec_mul, Instance, Witness, CCCS, CCS, LCCCS},
    transcript::Transcript,
    utils::{
        mle::dense_vec_to_dense_mle,
        sumcheck::{MLSumcheck, SumCheckError::SumCheckFailed},
    },
};

use crate::nifs::structs::LatticefoldState;
pub use structs::*;

mod structs;
mod tests;
mod utils;

impl<NTT: SuitableRing, T: Transcript<NTT>> LinearizationProver<NTT, T>
    for LFLinearizationProver<NTT, T>
{
    fn prove<const C: usize>(
        cm_i: &CCCS<C, NTT>,
        wit: &Witness<NTT>,
        transcript: &mut impl Transcript<NTT>,
        ccs: &CCS<NTT>,
        latticefold_state: &mut LatticefoldState<C, NTT>,
    ) -> Result<LinearizationProof<NTT>, LinearizationError<NTT>> {
        let log_m = ccs.s;
        // Step 1: Generate the beta challenges.
        transcript.absorb_field_element(&<NTT::BaseRing as Field>::from_base_prime_field(
            <NTT::BaseRing as Field>::BasePrimeField::from_be_bytes_mod_order(b"beta_s"),
        ));
        let beta_s: Vec<NTT> = transcript
            .get_challenges(log_m)
            .into_iter()
            .map(|x| x.into())
            .collect();

        // Step 2: Sum check protocol
        // z_ccs vector, i.e. concatenation x || 1 || w.
        let z_ccs: Vec<NTT> = cm_i.get_z_vector(&wit.w_ccs);

        // Prepare MLE's of the form mle[M_i \cdot z_ccs](x), a.k.a. \sum mle[M_i](x, b) * mle[z_ccs](b).
        latticefold_state.mz_mles = ccs
            .M
            .iter()
            .map(|M| Ok(dense_vec_to_dense_mle(log_m, &mat_vec_mul(M, &z_ccs)?)))
            .collect::<Result<_, LinearizationError<_>>>()?;

        // The sumcheck polynomial
        let g = prepare_lin_sumcheck_polynomial(
            log_m,
            &ccs.c,
            &latticefold_state.mz_mles,
            &ccs.S,
            &beta_s,
        )?;

        // Run sum check prover
        let (sum_check_proof, prover_state) = MLSumcheck::prove_as_subprotocol(transcript, &g);

        // Extract the evaluation point
        let r_0 = prover_state
            .randomness
            .into_iter()
            .map(|x| x.into())
            .collect::<Vec<NTT>>();
<<<<<<< HEAD

        // Step 3: Compute v, u_vector
        let v = dense_vec_to_dense_mle(log_m, &wit.f_hat)
            .evaluate(&r_0)
            .expect("cannot end up here, because the sumcheck subroutine must yield a point of the length log m");
        let u = compute_u(&latticefold_state.mz_mles, &r_0)?;
=======

        // Step 3: Compute v, u_vector
        let v: Vec<NTT> = wit.f_hat.iter().map(|f_hat_row| dense_vec_to_dense_mle(log_m, f_hat_row).evaluate(&r).expect("cannot end up here, because the sumcheck subroutine must yield a point of the length log m")).collect();

        let u = compute_u(&Mz_mles, &r)?;
>>>>>>> 2aa8591b

        // Absorbing the prover's messages to the verifier.
        transcript.absorb_slice(&v);
        transcript.absorb_slice(&u);

        // Step 5: Output linearization_proof and lcccs
        let linearization_proof = LinearizationProof {
            linearization_sumcheck: sum_check_proof,
            v: v.clone(),
            u: u.clone(),
        };
        latticefold_state.lcccs = LCCCS {
            r: r_0,
            v,
            cm: cm_i.cm.clone(),
            u,
            x_w: cm_i.x_ccs.clone(),
            h: NTT::one(),
        };

        Ok(linearization_proof)
    }
}

impl<NTT: SuitableRing, T: Transcript<NTT>> LinearizationVerifier<NTT, T>
    for LFLinearizationVerifier<NTT, T>
{
    fn verify<const C: usize>(
        cm_i: &CCCS<C, NTT>,
        proof: &LinearizationProof<NTT>,
        transcript: &mut impl Transcript<NTT>,
        ccs: &CCS<NTT>,
    ) -> Result<LCCCS<C, NTT>, LinearizationError<NTT>> {
        let log_m = ccs.s;
        // Step 1: Generate the beta challenges.
        transcript.absorb_field_element(&<NTT::BaseRing as Field>::from_base_prime_field(
            <NTT::BaseRing as Field>::BasePrimeField::from_be_bytes_mod_order(b"beta_s"),
        ));
        let beta_s: Vec<NTT> = transcript
            .get_challenges(log_m)
            .into_iter()
            .map(|x| x.into())
            .collect();

        //Step 2: The sumcheck.
        // The polynomial has degree <= ccs.d + 1 and log_m vars.
        let poly_info = VPAuxInfo::new(log_m, ccs.d + 1);

        // Verify the sumcheck proof.
        let subclaim = MLSumcheck::verify_as_subprotocol(
            transcript,
            &poly_info,
            NTT::zero(),
            &proof.linearization_sumcheck,
        )?;

        // Absorbing the prover's messages to the verifier.
        transcript.absorb_slice(&proof.v);
        transcript.absorb_slice(&proof.u);

        // The final evaluation claim from the sumcheck.
        let s = subclaim.expected_evaluation;

        let point_r = subclaim
            .point
            .into_iter()
            .map(|x| x.into())
            .collect::<Vec<NTT>>();

        // Step 4: reshaping the evaluation claim.
        // eq(beta, r)
        let e = eq_eval(&point_r, &beta_s)?;
        let should_equal_s = e * ccs // e * (\sum c_i * \Pi_{j \in S_i} u_j)
            .c
            .iter()
            .enumerate()
            .map(|(i, &c)| c * ccs.S[i].iter().map(|&j| proof.u[j]).product::<NTT>()) // c_i * \Pi_{j \in S_i} u_j
            .sum::<NTT>(); // \sum c_i * \Pi_{j \in S_i} u_j

        if should_equal_s != s {
            return Err(LinearizationError::SumCheckError(SumCheckFailed(
                should_equal_s,
                s,
            )));
        }

        Ok(LCCCS::<C, NTT> {
            r: point_r,
            v: proof.v.clone(),
            cm: cm_i.cm.clone(),
            u: proof.u.clone(),
            x_w: cm_i.x_ccs.clone(),
            h: NTT::one(),
        })
    }
}<|MERGE_RESOLUTION|>--- conflicted
+++ resolved
@@ -67,25 +67,16 @@
         let (sum_check_proof, prover_state) = MLSumcheck::prove_as_subprotocol(transcript, &g);
 
         // Extract the evaluation point
-        let r_0 = prover_state
+        let r = prover_state
             .randomness
             .into_iter()
             .map(|x| x.into())
             .collect::<Vec<NTT>>();
-<<<<<<< HEAD
-
-        // Step 3: Compute v, u_vector
-        let v = dense_vec_to_dense_mle(log_m, &wit.f_hat)
-            .evaluate(&r_0)
-            .expect("cannot end up here, because the sumcheck subroutine must yield a point of the length log m");
-        let u = compute_u(&latticefold_state.mz_mles, &r_0)?;
-=======
 
         // Step 3: Compute v, u_vector
         let v: Vec<NTT> = wit.f_hat.iter().map(|f_hat_row| dense_vec_to_dense_mle(log_m, f_hat_row).evaluate(&r).expect("cannot end up here, because the sumcheck subroutine must yield a point of the length log m")).collect();
 
-        let u = compute_u(&Mz_mles, &r)?;
->>>>>>> 2aa8591b
+        let u = compute_u(&latticefold_state.mz_mles, &r)?;
 
         // Absorbing the prover's messages to the verifier.
         transcript.absorb_slice(&v);
@@ -98,7 +89,7 @@
             u: u.clone(),
         };
         latticefold_state.lcccs = LCCCS {
-            r: r_0,
+            r,
             v,
             cm: cm_i.cm.clone(),
             u,

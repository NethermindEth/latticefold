#![allow(non_snake_case)]
use ark_ff::PrimeField;
use ark_std::{marker::PhantomData, sync::Arc};
use lattirust_poly::{
    mle::DenseMultilinearExtension,
    polynomials::{build_eq_x_r, eq_eval, VPAuxInfo, VirtualPolynomial},
};
use lattirust_ring::OverField;

use super::error::LinearizationError;
use crate::{
    arith::{utils::mat_vec_mul, Instance, Witness, CCCS, CCS, LCCCS},
    transcript::Transcript,
    utils::{
        mle::dense_vec_to_dense_mle,
        sumcheck,
        sumcheck::{MLSumcheck, SumCheckError::SumCheckFailed},
    },
};

#[derive(Clone)]
pub struct LinearizationProof<NTT: OverField> {
    // Sent in the step 2. of the linearization subprotocol
    pub linearization_sumcheck: sumcheck::Proof<NTT>,
    // Sent in the step 3.
    pub v: NTT,
    pub u: Vec<NTT>,
}

pub trait LinearizationProver<NTT: OverField, T: Transcript<NTT>> {
    fn prove<const C: usize>(
        cm_i: &CCCS<C, NTT>,
        wit: &Witness<NTT>,
        transcript: &mut impl Transcript<NTT>,
        ccs: &CCS<NTT>,
    ) -> Result<(LCCCS<C, NTT>, LinearizationProof<NTT>), LinearizationError<NTT>>;
}

pub trait LinearizationVerifier<NTT: OverField, T: Transcript<NTT>> {
    fn verify<const C: usize>(
        cm_i: &CCCS<C, NTT>,
        proof: &LinearizationProof<NTT>,
        transcript: &mut impl Transcript<NTT>,
        ccs: &CCS<NTT>,
    ) -> Result<LCCCS<C, NTT>, LinearizationError<NTT>>;
}

pub struct LFLinearizationProver<NTT, T> {
    _ntt: PhantomData<NTT>,
    _t: PhantomData<T>,
}

pub struct LFLinearizationVerifier<NTT, T> {
    _ntt: PhantomData<NTT>,
    _t: PhantomData<T>,
}

impl<NTT: OverField, T: Transcript<NTT>> LinearizationProver<NTT, T>
    for LFLinearizationProver<NTT, T>
{
    fn prove<const C: usize>(
        cm_i: &CCCS<C, NTT>,
        wit: &Witness<NTT>,
        transcript: &mut impl Transcript<NTT>,
        ccs: &CCS<NTT>,
    ) -> Result<(LCCCS<C, NTT>, LinearizationProof<NTT>), LinearizationError<NTT>> {
        let log_m = ccs.s;
        // Step 1: Generate the beta challenges.
        transcript.absorb_field_element(&NTT::BaseRing::from_be_bytes_mod_order(b"beta_s"));
        let beta_s: Vec<NTT> = transcript
            .get_big_challenges(log_m)
            .into_iter()
            .map(|x| x.into())
            .collect();
        // Step 2: Sum check protocol

        // z_ccs vector, i.e. concatenation x || 1 || w.
        let z_ccs: Vec<NTT> = cm_i.get_z_vector(&wit.w_ccs);

        // Prepare MLE's of the form mle[M_i \cdot z_ccs](x), a.k.a. \sum mle[M_i](x, b) * mle[z_ccs](b).
        let Mz_mles: Vec<DenseMultilinearExtension<NTT>> = ccs
            .M
            .iter()
            .map(|M| Ok(dense_vec_to_dense_mle(log_m, &mat_vec_mul(M, &z_ccs)?)))
            .collect::<Result<_, LinearizationError<_>>>()?;

        // The sumcheck polynomial
        let g = prepare_lin_sumcheck_polynomial(log_m, &ccs.c, &Mz_mles, &ccs.S, &beta_s)?;

        // Run sum check prover
        let (sum_check_proof, prover_state) = MLSumcheck::prove_as_subprotocol(transcript, &g);
        // Extract the evaluation point
        let r = prover_state
            .randomness
            .into_iter()
            .map(|x| x.into())
            .collect::<Vec<NTT>>();

        // Step 3: Compute v, u_vector

        let v = dense_vec_to_dense_mle(log_m, &wit.f_hat)
            .evaluate(&r)
            .expect("cannot end up here, because the sumcheck subroutine must yield a point of the length log m");
        let u = compute_u(&Mz_mles, &r)?;

        // Absorbing the prover's messages to the verifier.
        transcript.absorb(&v);
        transcript.absorb_slice(&u);

        // Step 5: Output linearization_proof and lcccs
        let linearization_proof = LinearizationProof {
            linearization_sumcheck: sum_check_proof,
            v,
            u: u.clone(),
        };

        let lcccs = LCCCS {
            r,
            v,
            cm: cm_i.cm.clone(),
            u,
            x_w: cm_i.x_ccs.clone(),
            h: NTT::one(),
        };

        Ok((lcccs, linearization_proof))
    }
}

impl<NTT: OverField, T: Transcript<NTT>> LinearizationVerifier<NTT, T>
    for LFLinearizationVerifier<NTT, T>
{
    fn verify<const C: usize>(
        cm_i: &CCCS<C, NTT>,
        proof: &LinearizationProof<NTT>,
        transcript: &mut impl Transcript<NTT>,
        ccs: &CCS<NTT>,
    ) -> Result<LCCCS<C, NTT>, LinearizationError<NTT>> {
        let log_m = ccs.s;
        // Step 1: Generate the beta challenges.
        transcript.absorb_field_element(&NTT::BaseRing::from_be_bytes_mod_order(b"beta_s"));
        let beta_s: Vec<NTT> = transcript
            .get_big_challenges(log_m)
            .into_iter()
            .map(|x| x.into())
            .collect();

        //Step 2: The sumcheck.
        // The polynomial has degree <= ccs.d + 1 and log_m vars.
        let poly_info = VPAuxInfo::new(log_m, ccs.d + 1);

        // Verify the sumcheck proof.
        let subclaim = MLSumcheck::verify_as_subprotocol(
            transcript,
            &poly_info,
            NTT::zero(),
            &proof.linearization_sumcheck,
        )?;

        // Absorbing the prover's messages to the verifier.
        transcript.absorb(&proof.v);
        transcript.absorb_slice(&proof.u);

        // The final evaluation claim from the sumcheck.
        let s = subclaim.expected_evaluation;

        let point_r = subclaim
            .point
            .into_iter()
            .map(|x| x.into())
            .collect::<Vec<NTT>>();

        // Step 4: reshaping the evaluation claim.
        // eq(beta, r)
        let e = eq_eval(&point_r, &beta_s)?;
        let should_equal_s = e * ccs // e * (\sum c_i * \Pi_{j \in S_i} u_j)
            .c
            .iter()
            .enumerate()
            .map(|(i, &c)| c * ccs.S[i].iter().map(|&j| proof.u[j]).product::<NTT>()) // c_i * \Pi_{j \in S_i} u_j
            .sum::<NTT>(); // \sum c_i * \Pi_{j \in S_i} u_j

        if should_equal_s != s {
            return Err(LinearizationError::SumCheckError(SumCheckFailed(
                should_equal_s,
                s,
            )));
        }

        Ok(LCCCS::<C, NTT> {
            r: point_r,
            v: proof.v,
            cm: cm_i.cm.clone(),
            u: proof.u.clone(),
            x_w: cm_i.x_ccs.clone(),
            h: NTT::one(),
        })
    }
}

/// Batch compute the values of mles at the point r.
fn compute_u<NTT: OverField>(
    Mz_mles: &[DenseMultilinearExtension<NTT>],
    r: &[NTT],
) -> Result<Vec<NTT>, LinearizationError<NTT>> {
    Mz_mles
        .iter()
        .map(|M_i_mle| {
            M_i_mle
                .evaluate(r)
                .ok_or(LinearizationError::ParametersError(format!(
                    "one of the CCS matrices has an incorrect length {}, expected {}",
                    M_i_mle.evaluations.len(),
                    1 << r.len(),
                )))
        })
        .collect()
}

/// Prepare the main linearization polynomial.
fn prepare_lin_sumcheck_polynomial<NTT: OverField>(
    log_m: usize,
    c: &[NTT],
    M_mles: &[DenseMultilinearExtension<NTT>],
    S: &[Vec<usize>],
    beta_s: &[NTT],
) -> Result<VirtualPolynomial<NTT>, LinearizationError<NTT>> {
    let mut g = VirtualPolynomial::new(log_m);

    for (i, coefficient) in c.iter().enumerate().filter(|(_, c)| !c.is_zero()) {
        let mut mle_list: Vec<Arc<DenseMultilinearExtension<NTT>>> = Vec::with_capacity(S[i].len());

        for &j in &S[i] {
            mle_list.push(Arc::new(M_mles[j].clone()));
        }

        g.add_mle_list(mle_list, *coefficient)?;
    }

    g.mul_by_mle(build_eq_x_r(beta_s)?, NTT::one())?;

    Ok(g)
}

#[cfg(test)]
mod tests {
    use ark_ff::UniformRand;
    use lattirust_poly::mle::DenseMultilinearExtension;
    use lattirust_ring::{Pow2CyclotomicPolyRingNTT, Zq};
    use rand::thread_rng;

    use crate::{
        arith::{
            r1cs::tests::{get_test_dummy_z_split, get_test_vitalik_z_split},
            tests::{get_test_dummy_ccs, get_test_vitalik_ccs},
            Witness, CCCS,
        },
        commitment::AjtaiCommitmentScheme,
        nifs::linearization::{
            LFLinearizationProver, LFLinearizationVerifier, LinearizationVerifier,
        },
        parameters::DecompositionParams,
        transcript::poseidon::PoseidonTranscript,
    };
    use cyclotomic_rings::challenge_set::BinarySmallSet;

    use super::{compute_u, LinearizationProver};

    // Boilerplate code to generate values needed for testing
    const Q: u64 = 17; // Replace with an appropriate modulus
    const N: usize = 8;

    fn generate_coefficient_i(_i: usize) -> Zq<Q> {
        let mut rng = thread_rng();
        Zq::<Q>::rand(&mut rng)
    }

    fn generate_a_ring_elem() -> Pow2CyclotomicPolyRingNTT<Q, N> {
        Pow2CyclotomicPolyRingNTT::<Q, N>::from_fn(generate_coefficient_i)
    }

    #[test]
    fn test_compute_u() {
        let mut mles = Vec::with_capacity(10);

        // generate evals
        for _i in 0..10 {
            let evals: Vec<Pow2CyclotomicPolyRingNTT<Q, N>> =
                (0..8).map(|_| generate_a_ring_elem()).collect();

            mles.push(DenseMultilinearExtension::from_evaluations_slice(3, &evals))
        }

        for b in 0..8_u8 {
            let us: Vec<Pow2CyclotomicPolyRingNTT<Q, N>> = compute_u(
                &mles,
                &[
                    (b & 0x01).into(),
                    ((b & 0x2) >> 1).into(),
                    ((b & 0x4) >> 2).into(),
                ],
            )
            .unwrap();

            for (i, &u) in us.iter().enumerate() {
                assert_eq!(u, mles[i].evaluations[b.to_le() as usize]);
            }
        }
    }

    // Actual Tests
    #[test]
    fn test_linearization() {
        const Q: u64 = 17;
        const N: usize = 8;
        type R = Pow2CyclotomicPolyRingNTT<Q, N>;
        type CS = BinarySmallSet<Q, N>;
        type T = PoseidonTranscript<Pow2CyclotomicPolyRingNTT<Q, N>, CS>;
<<<<<<< HEAD
        let ccs = get_test_vitalik_ccs::<R>();
        let (_, x_ccs, w_ccs) = get_test_vitalik_z_split::<R>(3);
        let scheme = AjtaiCommitmentScheme::rand(&mut thread_rng());
        #[derive(Clone)]
        struct PP;
=======
>>>>>>> 06303e6c

        impl DecompositionParams for PP {
            const B: u128 = 1_024;
            const L: usize = 2;
            const B_SMALL: u128 = 2;
            const K: usize = 10;
        }

        const WIT_LEN: usize = 4; // 4 is the length of witness in this (Vitalik's) example
        const W: usize = WIT_LEN * PP::L; // the number of columns of the Ajtai matrix

        let ccs = get_test_ccs::<R>(W);
        let (_, x_ccs, w_ccs) = get_test_z_split::<R>(3);
        let scheme = AjtaiCommitmentScheme::rand(&mut thread_rng());
        #[derive(Clone)]
        struct PP;

        let wit: Witness<R> = Witness::from_w_ccs::<PP>(&w_ccs);
        let cm_i: CCCS<4, R> = CCCS {
            cm: wit.commit::<4, W, PP>(&scheme).unwrap(),
            x_ccs,
        };
        let mut transcript = PoseidonTranscript::<R, CS>::default();

        let res = LFLinearizationProver::<_, T>::prove(&cm_i, &wit, &mut transcript, &ccs);

        let mut transcript = PoseidonTranscript::<R, CS>::default();

        let res = LFLinearizationVerifier::<_, PoseidonTranscript<R, CS>>::verify(
            &cm_i,
            &res.unwrap().1,
            &mut transcript,
            &ccs,
        );

        res.unwrap();
    }

    #[test]
    fn test_dummy_linearization() {
        const Q: u64 = (1 << 16) + 1;
        const N: usize = 8;
        type R = Pow2CyclotomicPolyRingNTT<Q, N>;
        type CS = BinarySmallSet<Q, N>;
        type T = PoseidonTranscript<R, CS>;
        const C: usize = 10;
        const IO: usize = 1; // io length
        const W: usize = 1 << 10; // witness length
        let ccs = get_test_dummy_ccs::<R, IO, W>();
        let (_, x_ccs, w_ccs) = get_test_dummy_z_split::<R, IO, W>();
        let scheme = AjtaiCommitmentScheme::rand(&mut thread_rng());
        #[derive(Clone)]
        struct PP;

        impl DecompositionParams for PP {
            const B: u128 = 1_024;
            const L: usize = 1;
            const B_SMALL: u128 = 2;
            const K: usize = 10;
        }

        let wit: Witness<R> = Witness::from_w_ccs::<PP>(&w_ccs);
        let cm = wit.commit::<C, W, PP>(&scheme).unwrap();
        let cm_i: CCCS<C, R> = CCCS {
            cm,
            x_ccs,
        };

        let mut transcript = PoseidonTranscript::<R, CS>::default();

        let proof = LFLinearizationProver::<_, T>::prove(&cm_i, &wit, &mut transcript, &ccs);

        let mut transcript = PoseidonTranscript::<R, CS>::default();

        let res = LFLinearizationVerifier::<_, PoseidonTranscript<R, CS>>::verify(
            &cm_i,
            &proof.unwrap().1,
            &mut transcript,
            &ccs,
        );

        res.unwrap();
    }
}<|MERGE_RESOLUTION|>--- conflicted
+++ resolved
@@ -316,14 +316,6 @@
         type R = Pow2CyclotomicPolyRingNTT<Q, N>;
         type CS = BinarySmallSet<Q, N>;
         type T = PoseidonTranscript<Pow2CyclotomicPolyRingNTT<Q, N>, CS>;
-<<<<<<< HEAD
-        let ccs = get_test_vitalik_ccs::<R>();
-        let (_, x_ccs, w_ccs) = get_test_vitalik_z_split::<R>(3);
-        let scheme = AjtaiCommitmentScheme::rand(&mut thread_rng());
-        #[derive(Clone)]
-        struct PP;
-=======
->>>>>>> 06303e6c
 
         impl DecompositionParams for PP {
             const B: u128 = 1_024;

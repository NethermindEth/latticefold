use std::sync::Arc;

use super::{
    decomposition::DecompositionParams,
    error::LinearizationError::{self},
    NIFSProver, NIFSVerifier,
};
use crate::{arith::utils::mat_vec_mul, commitment::AjtaiParams, utils::sumcheck::MLSumcheck};
use crate::{
    arith::Instance,
    utils::{mle::dense_vec_to_dense_mle, sumcheck::SumCheckError::SumCheckFailed},
};
use crate::{
    arith::{Witness, CCCS, CCS, LCCCS},
    transcript::Transcript,
    utils::sumcheck,
};
use ark_ff::PrimeField;
use lattirust_arithmetic::{
    challenge_set::latticefold_challenge_set::OverField,
    mle::DenseMultilinearExtension,
    polynomials::{build_eq_x_r, eq_eval, VPAuxInfo, VirtualPolynomial},
};
<<<<<<< HEAD
=======
use std::{marker::PhantomData, sync::Arc};

use super::error::LinearizationError;
use crate::{
    arith::{utils::mat_vec_mul, Instance, Witness, CCCS, CCS, LCCCS},
    transcript::Transcript,
    utils::{
        mle::dense_vec_to_dense_mle,
        sumcheck,
        sumcheck::{MLSumcheck, SumCheckError::SumCheckFailed},
    },
};
>>>>>>> b94638f5

#[derive(Clone)]
pub struct LinearizationProof<NTT: OverField> {
    // Sent in the step 2. of the linearization subprotocol
    pub linearization_sumcheck: sumcheck::Proof<NTT>,
    // Sent in the step 3.
    pub v: NTT,
    pub u: Vec<NTT>,
}

pub trait LinearizationProver<NTT: OverField, T: Transcript<NTT>> {
    fn prove<const C: usize>(
        cm_i: &CCCS<C, NTT>,
        wit: &Witness<NTT>,
        transcript: &mut impl Transcript<NTT>,
        ccs: &CCS<NTT>,
    ) -> Result<(LCCCS<C, NTT>, LinearizationProof<NTT>), LinearizationError<NTT>>;
}

pub trait LinearizationVerifier<NTT: OverField, T: Transcript<NTT>> {
    fn verify<const C: usize>(
        cm_i: &CCCS<C, NTT>,
        proof: &LinearizationProof<NTT>,
        transcript: &mut impl Transcript<NTT>,
        ccs: &CCS<NTT>,
    ) -> Result<LCCCS<C, NTT>, LinearizationError<NTT>>;
}

<<<<<<< HEAD
impl<
        CR: PolyRing + From<NTT> + Into<NTT>,
        NTT: OverField,
        P: AjtaiParams,
        DP: DecompositionParams,
        T: Transcript<NTT>,
    > LinearizationProver<NTT, P, T> for NIFSProver<CR, NTT, P, DP, T>
{
    type Proof = LinearizationProof<NTT>;
    type Error = LinearizationError<NTT>;
=======
pub struct LFLinearizationProver<NTT, T> {
    _ntt: PhantomData<NTT>,
    _t: PhantomData<T>,
}

pub struct LFLinearizationVerifier<NTT, T> {
    _ntt: PhantomData<NTT>,
    _t: PhantomData<T>,
}
>>>>>>> b94638f5

impl<NTT: OverField, T: Transcript<NTT>> LinearizationProver<NTT, T>
    for LFLinearizationProver<NTT, T>
{
    fn prove<const C: usize>(
        cm_i: &CCCS<C, NTT>,
        wit: &Witness<NTT>,
        transcript: &mut impl Transcript<NTT>,
        ccs: &CCS<NTT>,
    ) -> Result<(LCCCS<C, NTT>, LinearizationProof<NTT>), LinearizationError<NTT>> {
        let log_m = ccs.s;
        // Step 1: Generate the beta challenges.
        transcript.absorb(&NTT::F::from_be_bytes_mod_order(b"beta_s"));
        let beta_s = transcript.get_small_challenges(log_m);
        // Step 2: Sum check protocol

        // z_ccs vector, i.e. concatenation x || 1 || w.
        let z_ccs: Vec<NTT> = cm_i.get_z_vector(&wit.w_ccs);

        // Prepare MLE's of the form mle[M_i \cdot z_ccs](x), a.k.a. \sum mle[M_i](x, b) * mle[z_ccs](b).
        let Mz_mles: Vec<DenseMultilinearExtension<NTT>> = ccs
            .M
            .iter()
            .map(|M| Ok(dense_vec_to_dense_mle(log_m, &mat_vec_mul(M, &z_ccs)?)))
            .collect::<Result<_, LinearizationError<_>>>()?;

        // The sumcheck polynomial
        let g = prepare_lin_sumcheck_polynomial(log_m, &ccs.c, &Mz_mles, &ccs.S, &beta_s)?;

        // Run sum check prover
        let (sum_check_proof, prover_state) = MLSumcheck::prove_as_subprotocol(transcript, &g);
        // Extract the evaluation point
        let r = prover_state
            .randomness
            .into_iter()
            .map(|x| NTT::field_to_base_ring(&x).into())
            .collect::<Vec<NTT>>();

        // Step 3: Compute v, u_vector

        let v = dense_vec_to_dense_mle(log_m, &wit.f_hat)
            .evaluate(&r)
            .expect("cannot end up here, because the sumcheck subroutine must yield a point of the length log m");
        let u = compute_u(&Mz_mles, &r)?;

        // Absorbing the prover's messages to the verifier.
        transcript.absorb_ring(&v);
        transcript.absorb_ring_vec(&u);

        // Step 5: Output linearization_proof and lcccs
        let linearization_proof = LinearizationProof {
            linearization_sumcheck: sum_check_proof,
            v,
            u: u.clone(),
        };

        let lcccs = LCCCS {
            r,
            v,
            cm: cm_i.cm.clone(),
            u,
            x_w: cm_i.x_ccs.clone(),
            h: NTT::one(),
        };

        Ok((lcccs, linearization_proof))
    }
}

<<<<<<< HEAD
impl<
        CR: PolyRing + From<NTT> + Into<NTT>,
        NTT: OverField,
        P: AjtaiParams,
        DP: DecompositionParams,
        T: Transcript<NTT>,
    > LinearizationVerifier<NTT, P, T> for NIFSVerifier<CR, NTT, P, DP, T>
{
    type Prover = NIFSProver<CR, NTT, P, DP, T>;

    fn verify(
        cm_i: &CCCS<NTT, P>,
        proof: &<Self::Prover as LinearizationProver<NTT, P, T>>::Proof,
=======
impl<NTT: OverField, T: Transcript<NTT>> LinearizationVerifier<NTT, T>
    for LFLinearizationVerifier<NTT, T>
{
    fn verify<const C: usize>(
        cm_i: &CCCS<C, NTT>,
        proof: &LinearizationProof<NTT>,
>>>>>>> b94638f5
        transcript: &mut impl Transcript<NTT>,
        ccs: &CCS<NTT>,
    ) -> Result<LCCCS<C, NTT>, LinearizationError<NTT>> {
        let log_m = ccs.s;
        // Step 1: Generate the beta challenges.
        transcript.absorb(&NTT::F::from_be_bytes_mod_order(b"beta_s"));
        let beta_s = transcript.get_small_challenges(log_m);

        //Step 2: The sumcheck.
        // The polynomial has degree <= ccs.d + 1 and log_m vars.
        let poly_info = VPAuxInfo::new(log_m, ccs.d + 1);

        // Verify the sumcheck proof.
        let subclaim = MLSumcheck::verify_as_subprotocol(
            transcript,
            &poly_info,
            NTT::zero(),
            &proof.linearization_sumcheck,
        )?;

        // Absorbing the prover's messages to the verifier.
        transcript.absorb_ring(&proof.v);
        transcript.absorb_ring_vec(&proof.u);

        // The final evaluation claim from the sumcheck.
        let s = subclaim.expected_evaluation;

        let point_r = subclaim
            .point
            .into_iter()
            .map(|x| NTT::field_to_base_ring(&x).into())
            .collect::<Vec<NTT>>();

        // Step 4: reshaping the evaluation claim.
        // eq(beta, r)
        let e = eq_eval(&point_r, &beta_s)?;
        let should_equal_s = e * ccs // e * (\sum c_i * \Pi_{j \in S_i} u_j)
            .c
            .iter()
            .enumerate()
            .map(|(i, &c)| c * ccs.S[i].iter().map(|&j| proof.u[j]).product::<NTT>()) // c_i * \Pi_{j \in S_i} u_j
            .sum::<NTT>(); // \sum c_i * \Pi_{j \in S_i} u_j

        if should_equal_s != s {
            return Err(LinearizationError::SumCheckError(SumCheckFailed(
                should_equal_s,
                s,
            )));
        }

        Ok(LCCCS::<C, NTT> {
            r: point_r,
            v: proof.v,
            cm: cm_i.cm.clone(),
            u: proof.u.clone(),
            x_w: cm_i.x_ccs.clone(),
            h: NTT::one(),
        })
    }
}

/// Batch compute the values of mles at the point r.
fn compute_u<NTT: OverField>(
    Mz_mles: &[DenseMultilinearExtension<NTT>],
    r: &[NTT],
) -> Result<Vec<NTT>, LinearizationError<NTT>> {
    Mz_mles
        .iter()
        .map(|M_i_mle| {
            M_i_mle
                .evaluate(r)
                .ok_or(LinearizationError::ParametersError(format!(
                    "one of the CCS matrices has an incorrect length {}, expected {}",
                    M_i_mle.evaluations.len(),
                    1 << r.len(),
                )))
        })
        .collect()
}

/// Prepare the main linearization polynomial.
fn prepare_lin_sumcheck_polynomial<NTT: OverField>(
    log_m: usize,
    c: &[NTT],
    M_mles: &[DenseMultilinearExtension<NTT>],
    S: &[Vec<usize>],
    beta_s: &[NTT],
) -> Result<VirtualPolynomial<NTT>, LinearizationError<NTT>> {
    let mut g = VirtualPolynomial::new(log_m);

    for (i, coefficient) in c.iter().enumerate().filter(|(_, c)| !c.is_zero()) {
        let mut mle_list: Vec<Arc<DenseMultilinearExtension<NTT>>> = Vec::with_capacity(S[i].len());

        for &j in &S[i] {
            mle_list.push(Arc::new(M_mles[j].clone()));
        }

        g.add_mle_list(mle_list, *coefficient)?;
    }

    g.mul_by_mle(build_eq_x_r(beta_s)?, NTT::one())?;

    Ok(g)
}

#[cfg(test)]
mod tests {
    use ark_ff::UniformRand;
    use lattirust_arithmetic::{
        challenge_set::latticefold_challenge_set::BinarySmallSet,
        mle::DenseMultilinearExtension,
        ring::{Pow2CyclotomicPolyRing, Pow2CyclotomicPolyRingNTT, Zq},
    };
    use rand::thread_rng;

    use crate::{
        arith::{r1cs::tests::get_test_z_split, tests::get_test_ccs, Witness, CCCS},
<<<<<<< HEAD
        commitment::{AjtaiCommitmentScheme, AjtaiParams},
        nifs::{
            decomposition::DecompositionParams, linearization::LinearizationVerifier, NIFSProver,
            NIFSVerifier,
        },
=======
        commitment::AjtaiCommitmentScheme,
        nifs::linearization::{
            LFLinearizationProver, LFLinearizationVerifier, LinearizationVerifier,
        },
        parameters::DecompositionParams,
>>>>>>> b94638f5
        transcript::poseidon::PoseidonTranscript,
    };

    use super::{compute_u, LinearizationProver};

    // Boilerplate code to generate values needed for testing
    const Q: u64 = 17; // Replace with an appropriate modulus
    const N: usize = 8;

    fn generate_coefficient_i(_i: usize) -> Zq<Q> {
        let mut rng = thread_rng();
        Zq::<Q>::rand(&mut rng)
    }

    fn generate_a_ring_elem() -> Pow2CyclotomicPolyRingNTT<Q, N> {
        Pow2CyclotomicPolyRingNTT::<Q, N>::from_fn(generate_coefficient_i)
    }

    #[test]
    fn test_compute_u() {
        let mut mles = Vec::with_capacity(10);

        // generate evals
        for _i in 0..10 {
            let evals: Vec<Pow2CyclotomicPolyRingNTT<Q, N>> =
                (0..8).map(|_| generate_a_ring_elem()).collect();

            mles.push(DenseMultilinearExtension::from_evaluations_slice(3, &evals))
        }

        for b in 0..8_u8 {
            let us: Vec<Pow2CyclotomicPolyRingNTT<Q, N>> = compute_u(
                &mles,
                &[
                    (b & 0x01).into(),
                    ((b & 0x2) >> 1).into(),
                    ((b & 0x4) >> 2).into(),
                ],
            )
            .unwrap();

            for (i, &u) in us.iter().enumerate() {
                assert_eq!(u, mles[i].evaluations[b.to_le() as usize]);
            }
        }
    }

    // Actual Tests
    #[test]
    fn test_linearization() {
        const Q: u64 = 17;
        const N: usize = 8;
        type NTT = Pow2CyclotomicPolyRingNTT<Q, N>;
        type CR = Pow2CyclotomicPolyRing<Zq<Q>, N>;
        type CS = BinarySmallSet<Q, N>;
        type T = PoseidonTranscript<Pow2CyclotomicPolyRingNTT<Q, N>, CS>;
        let ccs = get_test_ccs::<NTT>();
        let (_, x_ccs, w_ccs) = get_test_z_split::<NTT>(3);
        let scheme = AjtaiCommitmentScheme::rand(&mut thread_rng());
        #[derive(Clone, Eq, PartialEq)]
        struct PP;

<<<<<<< HEAD
        #[derive(Clone, Eq, PartialEq)]
        struct DP;

        impl AjtaiParams for PP {
            const B: u128 = 1_000;
=======
        impl DecompositionParams for PP {
            const B: u128 = 1_024;
>>>>>>> b94638f5
            const L: usize = 1;
            const B_SMALL: u128 = 2;
            const K: usize = 10;
        }

<<<<<<< HEAD
        impl DecompositionParams for DP {
            type AP = PP;

            const SMALL_B: u128 = 10;

            const K: usize = 3;
        }

        let wit: Witness<NTT> = Witness::<NTT>::from_w_ccs::<CR, PP>(&w_ccs);
        let cm_i: CCCS<NTT, PP> = CCCS {
            cm: wit.commit::<NTT, PP>(&scheme).unwrap(),
=======
        let wit: Witness<R> = Witness::from_w_ccs::<CR, PP>(&w_ccs);
        let cm_i: CCCS<4, R> = CCCS {
            cm: wit.commit::<4, 4, CR, PP>(&scheme).unwrap(),
>>>>>>> b94638f5
            x_ccs,
        };
        let mut transcript = PoseidonTranscript::<NTT, CS>::default();

<<<<<<< HEAD
        let res = <NIFSProver<CR, NTT, PP, DP, T> as LinearizationProver<NTT, PP, T>>::prove(
            &cm_i,
            &wit,
            &mut transcript,
            &ccs,
        );
=======
        let res = LFLinearizationProver::<_, T>::prove(&cm_i, &wit, &mut transcript, &ccs);
>>>>>>> b94638f5

        let mut transcript = PoseidonTranscript::<NTT, CS>::default();

<<<<<<< HEAD
        let res = <NIFSVerifier<CR, NTT, PP, DP, T> as LinearizationVerifier<NTT, PP, T>>::verify(
=======
        let res = LFLinearizationVerifier::<_, PoseidonTranscript<R, CS>>::verify(
>>>>>>> b94638f5
            &cm_i,
            &res.unwrap().1,
            &mut transcript,
            &ccs,
        );

        assert!(res.is_ok());
    }
}<|MERGE_RESOLUTION|>--- conflicted
+++ resolved
@@ -1,28 +1,10 @@
-use std::sync::Arc;
-
-use super::{
-    decomposition::DecompositionParams,
-    error::LinearizationError::{self},
-    NIFSProver, NIFSVerifier,
-};
-use crate::{arith::utils::mat_vec_mul, commitment::AjtaiParams, utils::sumcheck::MLSumcheck};
-use crate::{
-    arith::Instance,
-    utils::{mle::dense_vec_to_dense_mle, sumcheck::SumCheckError::SumCheckFailed},
-};
-use crate::{
-    arith::{Witness, CCCS, CCS, LCCCS},
-    transcript::Transcript,
-    utils::sumcheck,
-};
+#![allow(non_snake_case)]
 use ark_ff::PrimeField;
 use lattirust_arithmetic::{
     challenge_set::latticefold_challenge_set::OverField,
     mle::DenseMultilinearExtension,
     polynomials::{build_eq_x_r, eq_eval, VPAuxInfo, VirtualPolynomial},
 };
-<<<<<<< HEAD
-=======
 use std::{marker::PhantomData, sync::Arc};
 
 use super::error::LinearizationError;
@@ -35,7 +17,6 @@
         sumcheck::{MLSumcheck, SumCheckError::SumCheckFailed},
     },
 };
->>>>>>> b94638f5
 
 #[derive(Clone)]
 pub struct LinearizationProof<NTT: OverField> {
@@ -64,18 +45,6 @@
     ) -> Result<LCCCS<C, NTT>, LinearizationError<NTT>>;
 }
 
-<<<<<<< HEAD
-impl<
-        CR: PolyRing + From<NTT> + Into<NTT>,
-        NTT: OverField,
-        P: AjtaiParams,
-        DP: DecompositionParams,
-        T: Transcript<NTT>,
-    > LinearizationProver<NTT, P, T> for NIFSProver<CR, NTT, P, DP, T>
-{
-    type Proof = LinearizationProof<NTT>;
-    type Error = LinearizationError<NTT>;
-=======
 pub struct LFLinearizationProver<NTT, T> {
     _ntt: PhantomData<NTT>,
     _t: PhantomData<T>,
@@ -85,7 +54,6 @@
     _ntt: PhantomData<NTT>,
     _t: PhantomData<T>,
 }
->>>>>>> b94638f5
 
 impl<NTT: OverField, T: Transcript<NTT>> LinearizationProver<NTT, T>
     for LFLinearizationProver<NTT, T>
@@ -155,28 +123,12 @@
     }
 }
 
-<<<<<<< HEAD
-impl<
-        CR: PolyRing + From<NTT> + Into<NTT>,
-        NTT: OverField,
-        P: AjtaiParams,
-        DP: DecompositionParams,
-        T: Transcript<NTT>,
-    > LinearizationVerifier<NTT, P, T> for NIFSVerifier<CR, NTT, P, DP, T>
-{
-    type Prover = NIFSProver<CR, NTT, P, DP, T>;
-
-    fn verify(
-        cm_i: &CCCS<NTT, P>,
-        proof: &<Self::Prover as LinearizationProver<NTT, P, T>>::Proof,
-=======
 impl<NTT: OverField, T: Transcript<NTT>> LinearizationVerifier<NTT, T>
     for LFLinearizationVerifier<NTT, T>
 {
     fn verify<const C: usize>(
         cm_i: &CCCS<C, NTT>,
         proof: &LinearizationProof<NTT>,
->>>>>>> b94638f5
         transcript: &mut impl Transcript<NTT>,
         ccs: &CCS<NTT>,
     ) -> Result<LCCCS<C, NTT>, LinearizationError<NTT>> {
@@ -288,25 +240,17 @@
     use lattirust_arithmetic::{
         challenge_set::latticefold_challenge_set::BinarySmallSet,
         mle::DenseMultilinearExtension,
-        ring::{Pow2CyclotomicPolyRing, Pow2CyclotomicPolyRingNTT, Zq},
+        ring::{Pow2CyclotomicPolyRingNTT, Zq},
     };
     use rand::thread_rng;
 
     use crate::{
         arith::{r1cs::tests::get_test_z_split, tests::get_test_ccs, Witness, CCCS},
-<<<<<<< HEAD
-        commitment::{AjtaiCommitmentScheme, AjtaiParams},
-        nifs::{
-            decomposition::DecompositionParams, linearization::LinearizationVerifier, NIFSProver,
-            NIFSVerifier,
-        },
-=======
         commitment::AjtaiCommitmentScheme,
         nifs::linearization::{
             LFLinearizationProver, LFLinearizationVerifier, LinearizationVerifier,
         },
         parameters::DecompositionParams,
->>>>>>> b94638f5
         transcript::poseidon::PoseidonTranscript,
     };
 
@@ -359,76 +303,41 @@
     fn test_linearization() {
         const Q: u64 = 17;
         const N: usize = 8;
-        type NTT = Pow2CyclotomicPolyRingNTT<Q, N>;
-        type CR = Pow2CyclotomicPolyRing<Zq<Q>, N>;
+        type R = Pow2CyclotomicPolyRingNTT<Q, N>;
+        type CR = Pow2CyclotomicPolyRingNTT<Q, N>;
         type CS = BinarySmallSet<Q, N>;
         type T = PoseidonTranscript<Pow2CyclotomicPolyRingNTT<Q, N>, CS>;
-        let ccs = get_test_ccs::<NTT>();
-        let (_, x_ccs, w_ccs) = get_test_z_split::<NTT>(3);
+        let ccs = get_test_ccs::<R>();
+        let (_, x_ccs, w_ccs) = get_test_z_split::<R>(3);
         let scheme = AjtaiCommitmentScheme::rand(&mut thread_rng());
-        #[derive(Clone, Eq, PartialEq)]
+        #[derive(Clone)]
         struct PP;
 
-<<<<<<< HEAD
-        #[derive(Clone, Eq, PartialEq)]
-        struct DP;
-
-        impl AjtaiParams for PP {
-            const B: u128 = 1_000;
-=======
         impl DecompositionParams for PP {
             const B: u128 = 1_024;
->>>>>>> b94638f5
             const L: usize = 1;
             const B_SMALL: u128 = 2;
             const K: usize = 10;
         }
 
-<<<<<<< HEAD
-        impl DecompositionParams for DP {
-            type AP = PP;
-
-            const SMALL_B: u128 = 10;
-
-            const K: usize = 3;
-        }
-
-        let wit: Witness<NTT> = Witness::<NTT>::from_w_ccs::<CR, PP>(&w_ccs);
-        let cm_i: CCCS<NTT, PP> = CCCS {
-            cm: wit.commit::<NTT, PP>(&scheme).unwrap(),
-=======
         let wit: Witness<R> = Witness::from_w_ccs::<CR, PP>(&w_ccs);
         let cm_i: CCCS<4, R> = CCCS {
             cm: wit.commit::<4, 4, CR, PP>(&scheme).unwrap(),
->>>>>>> b94638f5
             x_ccs,
         };
-        let mut transcript = PoseidonTranscript::<NTT, CS>::default();
-
-<<<<<<< HEAD
-        let res = <NIFSProver<CR, NTT, PP, DP, T> as LinearizationProver<NTT, PP, T>>::prove(
-            &cm_i,
-            &wit,
-            &mut transcript,
-            &ccs,
-        );
-=======
+        let mut transcript = PoseidonTranscript::<R, CS>::default();
+
         let res = LFLinearizationProver::<_, T>::prove(&cm_i, &wit, &mut transcript, &ccs);
->>>>>>> b94638f5
-
-        let mut transcript = PoseidonTranscript::<NTT, CS>::default();
-
-<<<<<<< HEAD
-        let res = <NIFSVerifier<CR, NTT, PP, DP, T> as LinearizationVerifier<NTT, PP, T>>::verify(
-=======
+
+        let mut transcript = PoseidonTranscript::<R, CS>::default();
+
         let res = LFLinearizationVerifier::<_, PoseidonTranscript<R, CS>>::verify(
->>>>>>> b94638f5
             &cm_i,
             &res.unwrap().1,
             &mut transcript,
             &ccs,
         );
 
-        assert!(res.is_ok());
+        res.unwrap();
     }
 }
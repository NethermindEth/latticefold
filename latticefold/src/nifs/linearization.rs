--- conflicted
+++ resolved
@@ -334,9 +334,6 @@
             const K: usize = 10;
         }
 
-<<<<<<< HEAD
-        let wit: Witness<R> = Witness::from_w_ccs::<CR, PP>(w_ccs);
-=======
         const WIT_LEN: usize = 4; // 4 is the length of witness in this (Vitalik's) example
         const W: usize = WIT_LEN * PP::L; // the number of columns of the Ajtai matrix
 
@@ -347,7 +344,6 @@
         struct PP;
 
         let wit: Witness<R> = Witness::from_w_ccs::<PP>(&w_ccs);
->>>>>>> 5f3c079f
         let cm_i: CCCS<4, R> = CCCS {
             cm: wit.commit::<4, W, PP>(&scheme).unwrap(),
             x_ccs,

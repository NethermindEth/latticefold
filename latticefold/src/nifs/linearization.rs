use std::sync::Arc;

use super::{
    decomposition::DecompositionParams,
    error::LinearizationError::{self},
    NIFSProver, NIFSVerifier,
};
use crate::{arith::utils::mat_vec_mul, commitment::AjtaiParams, utils::sumcheck::MLSumcheck};
use crate::{
    arith::Instance,
    utils::{mle::dense_vec_to_dense_mle, sumcheck::SumCheckError::SumCheckFailed},
};
use crate::{
    arith::{Witness, CCCS, CCS, LCCCS},
    transcript::Transcript,
    utils::sumcheck,
};
use ark_ff::PrimeField;
use lattirust_arithmetic::{
    challenge_set::latticefold_challenge_set::OverField,
    mle::DenseMultilinearExtension,
    polynomials::{build_eq_x_r, eq_eval, VPAuxInfo, VirtualPolynomial},
    ring::PolyRing,
};

#[derive(Clone)]
pub struct LinearizationProof<NTT: OverField> {
    // Sent in the step 2. of the linearization subprotocol
    pub linearization_sumcheck: sumcheck::Proof<NTT>,
    // Sent in the step 3.
    pub v: NTT,
    pub u: Vec<NTT>,
}

pub trait LinearizationProver<NTT: OverField, P: AjtaiParams, T: Transcript<NTT>> {
    type Proof: Clone;
    type Error: std::error::Error;

    fn prove(
        cm_i: &CCCS<NTT, P>,
        wit: &Witness<NTT>,
        transcript: &mut impl Transcript<NTT>,
        ccs: &CCS<NTT>,
    ) -> Result<(LCCCS<NTT, P>, Self::Proof), Self::Error>;
}

pub trait LinearizationVerifier<NTT: OverField, P: AjtaiParams, T: Transcript<NTT>> {
    type Prover: LinearizationProver<NTT, P, T>;
    type Error = <Self::Prover as LinearizationProver<NTT, P, T>>::Error;

    fn verify(
        cm_i: &CCCS<NTT, P>,
        proof: &<Self::Prover as LinearizationProver<NTT, P, T>>::Proof,
        transcript: &mut impl Transcript<NTT>,
        ccs: &CCS<NTT>,
    ) -> Result<LCCCS<NTT, P>, Self::Error>;
}

impl<
        CR: PolyRing + From<NTT> + Into<NTT>,
        NTT: OverField,
        P: AjtaiParams,
        DP: DecompositionParams,
        T: Transcript<NTT>,
    > LinearizationProver<NTT, P, T> for NIFSProver<CR, NTT, P, DP, T>
{
    type Proof = LinearizationProof<NTT>;
    type Error = LinearizationError<NTT>;

    fn prove(
        cm_i: &CCCS<NTT, P>,
        wit: &Witness<NTT>,
        transcript: &mut impl Transcript<NTT>,
        ccs: &CCS<NTT>,
    ) -> Result<(LCCCS<NTT, P>, LinearizationProof<NTT>), LinearizationError<NTT>> {
        let log_m = ccs.s;
        // Step 1: Generate the beta challenges.
        transcript.absorb(&NTT::F::from_be_bytes_mod_order(b"beta_s"));
        let beta_s = transcript.get_small_challenges(log_m);
        // Step 2: Sum check protocol

        // z_ccs vector, i.e. concatenation x || 1 || w.
        let z_ccs: Vec<NTT> = cm_i.get_z_vector(&wit.w_ccs);

        // Prepare MLE's of the form mle[M_i \cdot z_ccs](x), a.k.a. \sum mle[M_i](x, b) * mle[z_ccs](b).
        let Mz_mles: Vec<DenseMultilinearExtension<NTT>> = ccs
            .M
            .iter()
            .map(|M| Ok(dense_vec_to_dense_mle(log_m, &mat_vec_mul(M, &z_ccs)?)))
            .collect::<Result<_, LinearizationError<_>>>()?;

        // The sumcheck polynomial
        let g = prepare_lin_sumcheck_polynomial(log_m, &ccs.c, &Mz_mles, &ccs.S, &beta_s)?;

        // Run sum check prover
        let (sum_check_proof, prover_state) = MLSumcheck::prove_as_subprotocol(transcript, &g);
        // Extract the evaluation point
        let r = prover_state
            .randomness
            .into_iter()
            .map(|x| NTT::field_to_base_ring(&x).into())
            .collect::<Vec<NTT>>();

        // Step 3: Compute v, u_vector

        let v = dense_vec_to_dense_mle(log_m, &wit.f_hat)
            .evaluate(&r)
            .expect("cannot end up here, because the sumcheck subroutine must yield a point of the length log m");
        let u = compute_u(&Mz_mles, &r)?;

        // Absorbing the prover's messages to the verifier.
        transcript.absorb_ring(&v);
        transcript.absorb_ring_vec(&u);

        // Step 5: Output linearization_proof and lcccs
        let linearization_proof = LinearizationProof {
            linearization_sumcheck: sum_check_proof,
            v,
            u: u.clone(),
        };

        let lcccs = LCCCS {
            r,
            v,
            cm: cm_i.cm.clone(),
            u,
            x_w: cm_i.x_ccs.clone(),
            h: NTT::one(),
        };

        Ok((lcccs, linearization_proof))
    }
}

impl<
        CR: PolyRing + From<NTT> + Into<NTT>,
        NTT: OverField,
        P: AjtaiParams,
        DP: DecompositionParams,
        T: Transcript<NTT>,
    > LinearizationVerifier<NTT, P, T> for NIFSVerifier<CR, NTT, P, DP, T>
{
    type Prover = NIFSProver<CR, NTT, P, DP, T>;

    fn verify(
        cm_i: &CCCS<NTT, P>,
        proof: &<Self::Prover as LinearizationProver<NTT, P, T>>::Proof,
        transcript: &mut impl Transcript<NTT>,
        ccs: &CCS<NTT>,
    ) -> Result<LCCCS<NTT, P>, LinearizationError<NTT>> {
        let log_m = ccs.s;
        // Step 1: Generate the beta challenges.
        transcript.absorb(&NTT::F::from_be_bytes_mod_order(b"beta_s"));
        let beta_s = transcript.get_small_challenges(log_m);

        //Step 2: The sumcheck.
        // The polynomial has degree <= ccs.d + 1 and log_m vars.
        let poly_info = VPAuxInfo::new(log_m, ccs.d + 1);

        // Verify the sumcheck proof.
        let subclaim = MLSumcheck::verify_as_subprotocol(
            transcript,
            &poly_info,
            NTT::zero(),
            &proof.linearization_sumcheck,
        )?;

        // Absorbing the prover's messages to the verifier.
        transcript.absorb_ring(&proof.v);
        transcript.absorb_ring_vec(&proof.u);

        // The final evaluation claim from the sumcheck.
        let s = subclaim.expected_evaluation;

        let point_r = subclaim
            .point
            .into_iter()
            .map(|x| NTT::field_to_base_ring(&x).into())
            .collect::<Vec<NTT>>();

        // Step 4: reshaping the evaluation claim.
        // eq(beta, r)
        let e = eq_eval(&point_r, &beta_s)?;
        let should_equal_s = e * ccs // e * (\sum c_i * \Pi_{j \in S_i} u_j)
            .c
            .iter()
            .enumerate()
            .map(|(i, &c)| c * ccs.S[i].iter().map(|&j| proof.u[j]).product::<NTT>()) // c_i * \Pi_{j \in S_i} u_j
            .sum::<NTT>(); // \sum c_i * \Pi_{j \in S_i} u_j

        if should_equal_s != s {
            return Err(LinearizationError::SumCheckError(SumCheckFailed(
                should_equal_s,
                s,
            )));
        }

        Ok(LCCCS::<NTT, P> {
            r: point_r,
            v: proof.v,
            cm: cm_i.cm.clone(),
            u: proof.u.clone(),
            x_w: cm_i.x_ccs.clone(),
            h: NTT::one(),
        })
    }
}

/// Batch compute the values of mles at the point r.
fn compute_u<NTT: OverField>(
    Mz_mles: &[DenseMultilinearExtension<NTT>],
    r: &[NTT],
) -> Result<Vec<NTT>, LinearizationError<NTT>> {
    Mz_mles
        .iter()
        .map(|M_i_mle| {
            M_i_mle
                .evaluate(r)
                .ok_or(LinearizationError::ParametersError(format!(
                    "one of the CCS matrices has an incorrect length {}, expected {}",
                    M_i_mle.evaluations.len(),
                    1 << r.len(),
                )))
        })
        .collect()
}

/// Prepare the main linearization polynomial.
fn prepare_lin_sumcheck_polynomial<NTT: OverField>(
    log_m: usize,
    c: &[NTT],
    M_mles: &[DenseMultilinearExtension<NTT>],
    S: &[Vec<usize>],
    beta_s: &[NTT],
) -> Result<VirtualPolynomial<NTT>, LinearizationError<NTT>> {
    let mut g = VirtualPolynomial::new(log_m);

    for (i, coefficient) in c.iter().enumerate().filter(|(_, c)| !c.is_zero()) {
        let mut mle_list: Vec<Arc<DenseMultilinearExtension<NTT>>> = Vec::with_capacity(S[i].len());

        for &j in &S[i] {
            mle_list.push(Arc::new(M_mles[j].clone()));
        }

        g.add_mle_list(mle_list, *coefficient)?;
    }

    g.mul_by_mle(build_eq_x_r(beta_s)?, NTT::one())?;

    Ok(g)
}

#[cfg(test)]
mod tests {
    use ark_ff::UniformRand;
    use lattirust_arithmetic::{
        challenge_set::latticefold_challenge_set::BinarySmallSet,
        mle::DenseMultilinearExtension,
        ring::{Pow2CyclotomicPolyRing, Pow2CyclotomicPolyRingNTT, Zq},
    };
    use rand::thread_rng;

    use crate::{
        arith::{r1cs::tests::get_test_z_split, tests::get_test_ccs, Witness, CCCS},
        commitment::{AjtaiCommitmentScheme, AjtaiParams},
        nifs::{
            decomposition::DecompositionParams, linearization::LinearizationVerifier, NIFSProver,
            NIFSVerifier,
        },
        transcript::poseidon::PoseidonTranscript,
    };

    use super::{compute_u, LinearizationProver};

    // Boilerplate code to generate values needed for testing
    const Q: u64 = 17; // Replace with an appropriate modulus
    const N: usize = 8;

    fn generate_coefficient_i(_i: usize) -> Zq<Q> {
        let mut rng = thread_rng();
        Zq::<Q>::rand(&mut rng)
    }

    fn generate_a_ring_elem() -> Pow2CyclotomicPolyRingNTT<Q, N> {
        Pow2CyclotomicPolyRingNTT::<Q, N>::from_fn(generate_coefficient_i)
    }

    #[test]
    fn test_compute_u() {
        let mut mles = Vec::with_capacity(10);

        // generate evals
        for _i in 0..10 {
            let evals: Vec<Pow2CyclotomicPolyRingNTT<Q, N>> =
                (0..8).map(|_| generate_a_ring_elem()).collect();

            mles.push(DenseMultilinearExtension::from_evaluations_slice(3, &evals))
        }

        for b in 0..8_u8 {
            let us: Vec<Pow2CyclotomicPolyRingNTT<Q, N>> = compute_u(
                &mles,
                &[
                    (b & 0x01).into(),
                    ((b & 0x2) >> 1).into(),
                    ((b & 0x4) >> 2).into(),
                ],
            )
            .unwrap();

            for (i, &u) in us.iter().enumerate() {
                assert_eq!(u, mles[i].evaluations[b.to_le() as usize]);
            }
        }
    }

    // Actual Tests
    #[test]
    fn test_linearization() {
        const Q: u64 = 17;
        const N: usize = 8;
        type NTT = Pow2CyclotomicPolyRingNTT<Q, N>;
        type CR = Pow2CyclotomicPolyRing<Zq<Q>, N>;
        type CS = BinarySmallSet<Q, N>;
        type T = PoseidonTranscript<Pow2CyclotomicPolyRingNTT<Q, N>, CS>;
        let ccs = get_test_ccs::<NTT>();
        let (_, x_ccs, w_ccs) = get_test_z_split::<NTT>(3);
        let scheme = AjtaiCommitmentScheme::rand(&mut thread_rng());
        #[derive(Clone, Eq, PartialEq)]
        struct PP;

<<<<<<< HEAD
        #[derive(Clone, Eq, PartialEq)]
        struct DP;

        impl Display for PP {
            fn fmt(&self, _f: &mut std::fmt::Formatter<'_>) -> std::fmt::Result {
                Ok(())
            }
        }

=======
>>>>>>> 9198927a
        impl AjtaiParams for PP {
            const B: u128 = 1_000;
            const L: usize = 1;
            const WITNESS_SIZE: usize = 4;
            const OUTPUT_SIZE: usize = 4;
        }

        impl DecompositionParams for DP {
            type AP = PP;

            const SMALL_B: u128 = 10;

            const K: usize = 3;
        }

        let wit: Witness<NTT> = Witness::<NTT>::from_w_ccs::<CR, PP>(w_ccs);
        let cm_i: CCCS<NTT, PP> = CCCS {
            cm: wit.commit::<NTT, PP>(&scheme).unwrap(),
            x_ccs,
        };
        let mut transcript = PoseidonTranscript::<NTT, CS>::default();

        let res = <NIFSProver<CR, NTT, PP, DP, T> as LinearizationProver<NTT, PP, T>>::prove(
            &cm_i,
            &wit,
            &mut transcript,
            &ccs,
        );

        let mut transcript = PoseidonTranscript::<NTT, CS>::default();

        let res = <NIFSVerifier<CR, NTT, PP, DP, T> as LinearizationVerifier<NTT, PP, T>>::verify(
            &cm_i,
            &res.unwrap().1,
            &mut transcript,
            &ccs,
        );

        assert!(res.is_ok());
    }
}<|MERGE_RESOLUTION|>--- conflicted
+++ resolved
@@ -329,18 +329,9 @@
         #[derive(Clone, Eq, PartialEq)]
         struct PP;
 
-<<<<<<< HEAD
         #[derive(Clone, Eq, PartialEq)]
         struct DP;
 
-        impl Display for PP {
-            fn fmt(&self, _f: &mut std::fmt::Formatter<'_>) -> std::fmt::Result {
-                Ok(())
-            }
-        }
-
-=======
->>>>>>> 9198927a
         impl AjtaiParams for PP {
             const B: u128 = 1_000;
             const L: usize = 1;

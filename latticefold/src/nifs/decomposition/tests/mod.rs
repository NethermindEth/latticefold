--- conflicted
+++ resolved
@@ -4,27 +4,11 @@
 
 use crate::nifs::linearization::utils::compute_u;
 use crate::{
-<<<<<<< HEAD
     arith::{r1cs::get_test_z_split, tests::get_test_ccs, utils::mat_vec_mul, Witness, CCS, LCCCS},
     commitment::{AjtaiCommitmentScheme, Commitment},
-    decomposition_parameters::{test_params::GoldilocksPP as PP, DecompositionParams},
+    decomposition_parameters::{test_params::GoldilocksDP as DP, DecompositionParams},
     nifs::decomposition::{
         DecompositionProver, DecompositionVerifier, LFDecompositionProver, LFDecompositionVerifier,
-=======
-    arith::{r1cs::get_test_z_split, tests::get_test_ccs, Witness, CCCS, CCS},
-    commitment::AjtaiCommitmentScheme,
-    decomposition_parameters::{test_params::DP, DecompositionParams},
-    nifs::{
-        decomposition::{
-            utils::{decompose_B_vec_into_k_vec, decompose_big_vec_into_k_vec_and_compose_back},
-            DecompositionProver, DecompositionVerifier, LFDecompositionProver,
-            LFDecompositionVerifier,
-        },
-        linearization::{
-            LFLinearizationProver, LFLinearizationVerifier, LinearizationProof,
-            LinearizationProver, LinearizationVerifier,
-        },
->>>>>>> d1919064
     },
     transcript::poseidon::PoseidonTranscript,
 };
@@ -43,27 +27,16 @@
     RqNTT: SuitableRing,
     CS: LatticefoldChallengeSet<RqNTT>,
 {
-<<<<<<< HEAD
     let mut rng = thread_rng();
     let input: usize = rng.gen_range(1..101);
     let log_m = 5;
-=======
-    let ccs = get_test_ccs::<RqNTT>(W);
-    let (_, x_ccs, w_ccs) = get_test_z_split::<RqNTT>(3);
-    let scheme = AjtaiCommitmentScheme::rand(&mut thread_rng());
-    let wit: Witness<RqNTT> = Witness::from_w_ccs::<DP>(w_ccs);
-    let cm_i: CCCS<4, RqNTT> = CCCS {
-        cm: wit.commit::<4, W, DP>(&scheme).unwrap(),
-        x_ccs,
-    };
->>>>>>> d1919064
 
     let scheme = AjtaiCommitmentScheme::rand(&mut rng);
     let (_, x_ccs, _) = get_test_z_split::<RqNTT>(input);
 
     let ccs = get_test_ccs(W);
 
-    let wit = Witness::rand::<_, PP>(&mut rng, WIT_LEN);
+    let wit = Witness::rand::<_, DP>(&mut rng, WIT_LEN);
 
     let mut z: Vec<RqNTT> = Vec::with_capacity(x_ccs.len() + WIT_LEN + 1);
 
@@ -133,136 +106,7 @@
         &mut verifier_transcript,
         &ccs,
     );
-<<<<<<< HEAD
     assert!(res.is_ok())
-=======
-
-    assert!(res.is_ok());
-}
-
-fn test_decomposition_proof_serialization<RqNTT, CS>()
-where
-    RqNTT: SuitableRing,
-    CS: LatticefoldChallengeSet<RqNTT>,
-{
-    let proof = generate_decomposition_proof::<RqNTT, CS>().0;
-
-    let mut serialized = Vec::new();
-    proof
-        .serialize_with_mode(&mut serialized, Compress::Yes)
-        .expect("Failed to serialize proof");
-
-    let mut cursor = Cursor::new(&serialized);
-    assert_eq!(
-        proof,
-        LinearizationProof::deserialize_with_mode(&mut cursor, Compress::Yes, Validate::Yes)
-            .expect("Failed to deserialize proof")
-    );
-}
-
-fn test_decompose_B_vec_into_k_vec<RqNTT, RqPoly>()
-where
-    RqNTT: SuitableRing<CoefficientRepresentation = RqPoly>,
-    RqPoly: PolyRing + CRT,
-{
-    // Create a test vector
-    const N: usize = 32;
-    let mut rng = thread_rng();
-    let test_vector: Vec<RqPoly> = (0..N)
-        .map(|_| draw_ring_bellow_bound::<RqPoly, { DP::B }>(&mut rng))
-        .collect();
-
-    // Call the function
-    let decomposed = decompose_B_vec_into_k_vec::<RqNTT, DP>(&test_vector);
-
-    // Check that we get K vectors back from the decomposition
-    assert_eq!(
-        decomposed.len(),
-        DP::K,
-        "Decomposition should output K={} vectors",
-        DP::K
-    );
-
-    // Check the length of each inner vector
-    for vec in &decomposed {
-        assert_eq!(vec.len(), N);
-    }
-
-    // Check that the decomposition is correct
-    for i in 0..N {
-        let decomp_i = decomposed.iter().map(|d_j| d_j[i]).collect::<Vec<_>>();
-        assert_eq!(
-            test_vector[i],
-            recompose(&decomp_i, RqPoly::from(DP::B_SMALL as u128))
-        );
-    }
-}
-
-fn recompose_from_k_vec_to_big_vec<NTT: SuitableRing>(
-    k_vecs: &[Vec<NTT>],
-) -> Vec<NTT::CoefficientRepresentation> {
-    let decomposed_in_b: Vec<Vec<NTT::CoefficientRepresentation>> = k_vecs
-        .iter()
-        .map(|vec| {
-            vec.iter()
-                .flat_map(|&x| decompose_balanced_vec(&[x.icrt()], DP::B, DP::L))
-                .flatten()
-                .collect()
-        })
-        .collect();
-
-    // Transpose the decomposed vectors
-    let mut transposed = vec![vec![]; decomposed_in_b[0].len()];
-    for row in &decomposed_in_b {
-        for (j, &val) in row.iter().enumerate() {
-            transposed[j].push(val);
-        }
-    }
-
-    // Recompose first with B_SMALL, then with B
-    transposed
-        .iter()
-        .map(|vec| {
-            recompose(
-                vec,
-                NTT::CoefficientRepresentation::from(DP::B_SMALL as u128),
-            )
-        })
-        .collect::<Vec<_>>()
-        .chunks(DP::L)
-        .map(|chunk| recompose(chunk, NTT::CoefficientRepresentation::from(DP::B)))
-        .collect()
-}
-
-fn test_decompose_big_vec_into_k_vec_and_compose_back<RqNTT, RqPoly>()
-where
-    RqNTT: SuitableRing<CoefficientRepresentation = RqPoly>,
-    RqPoly: PolyRing + CRT,
-    Vec<RqNTT>: FromIterator<<RqPoly as CRT>::CRTForm>,
-{
-    // Create a test vector
-    const N: usize = 32;
-    let mut rng = thread_rng();
-    let test_vector: Vec<RqNTT> = (0..N)
-        .map(|_| draw_ring_bellow_bound::<RqPoly, { DP::B }>(&mut rng).crt())
-        .collect();
-    let decomposed_and_composed_back =
-        decompose_big_vec_into_k_vec_and_compose_back::<RqNTT, DP>(test_vector.clone());
-    let restore_decomposed =
-        recompose_from_k_vec_to_big_vec::<RqNTT>(&decomposed_and_composed_back);
-
-    // Check each entry matches
-    for i in 0..N {
-        assert_eq!(
-            restore_decomposed[i],
-            test_vector[i].icrt(),
-            "Mismatch at index {}: decomposed_and_composed_back={}, test_vector={}",
-            i,
-            restore_decomposed[i],
-            test_vector[i].icrt()
-        );
-    }
->>>>>>> d1919064
 }
 
 mod stark {

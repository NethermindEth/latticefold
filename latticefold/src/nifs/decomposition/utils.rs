use cyclotomic_rings::rings::SuitableRing;
use lattirust_linear_algebra::ops::Transpose;
use lattirust_ring::{
    balanced_decomposition::{decompose_balanced_vec, recompose},
    cyclotomic_ring::CRT,
};

use crate::decomposition_parameters::DecompositionParams;

/// Decompose a vector of arbitrary norm in its NTT form into DP::K vectors
/// and applies the gadget-B matrix again.
pub(super) fn decompose_big_vec_into_k_vec_and_compose_back<
    NTT: SuitableRing,
    DP: DecompositionParams,
>(
    x: &[NTT],
) -> Vec<Vec<NTT>> {
    let coeff_repr: Vec<NTT::CoefficientRepresentation> = x.iter().map(|&x| x.icrt()).collect();

    // radix-B
    let decomposed_in_B: Vec<NTT::CoefficientRepresentation> =
        decompose_balanced_vec(&coeff_repr, DP::B, Some(DP::L))
            .into_iter()
            .flatten()
            .collect();

    decompose_balanced_vec(&decomposed_in_B, DP::B_SMALL as u128, Some(DP::K))
        .transpose()
        .into_iter()
        .map(|vec| {
            vec.chunks(DP::L)
<<<<<<< HEAD
                .map(|chunk| recompose(chunk, DP::B).into())
=======
                .map(|chunk| {
                    recompose(
                        chunk,
                        <NTT as SuitableRing>::CoefficientRepresentation::from(DP::B),
                    )
                    .crt()
                })
>>>>>>> fc526a93
                .collect()
        })
        .collect()
}

/// Decompose a vector of norm B in its NTT form into DP::K small vectors.
pub(super) fn decompose_B_vec_into_k_vec<NTT: SuitableRing, DP: DecompositionParams>(
    x: &[NTT::CoefficientRepresentation],
) -> Vec<Vec<NTT::CoefficientRepresentation>> {
    decompose_balanced_vec(x, DP::B_SMALL as u128, Some(DP::K)).transpose()
}<|MERGE_RESOLUTION|>--- conflicted
+++ resolved
@@ -29,17 +29,7 @@
         .into_iter()
         .map(|vec| {
             vec.chunks(DP::L)
-<<<<<<< HEAD
-                .map(|chunk| recompose(chunk, DP::B).into())
-=======
-                .map(|chunk| {
-                    recompose(
-                        chunk,
-                        <NTT as SuitableRing>::CoefficientRepresentation::from(DP::B),
-                    )
-                    .crt()
-                })
->>>>>>> fc526a93
+                .map(|chunk| recompose(chunk, DP::B).crt())
                 .collect()
         })
         .collect()

--- conflicted
+++ resolved
@@ -1,14 +1,18 @@
 #![allow(non_snake_case, clippy::upper_case_acronyms)]
 use ark_serialize::{CanonicalDeserialize, CanonicalSerialize};
 use ark_std::marker::PhantomData;
-<<<<<<< HEAD
+use cyclotomic_rings::rings::SuitableRing;
 use lattirust_poly::mle::DenseMultilinearExtension;
 use lattirust_ring::{OverField, Ring};
-=======
-use lattirust_ring::Ring;
->>>>>>> 97d0a821
 
-use crate::{ark_base::*, commitment::Commitment};
+use crate::{
+    arith::{Witness, CCS, LCCCS},
+    ark_base::*,
+    commitment::{AjtaiCommitmentScheme, Commitment},
+    decomposition_parameters::DecompositionParams,
+    nifs::error::DecompositionError,
+    transcript::Transcript,
+};
 
 /// The proof structure of the decomposition subprotocol.
 #[derive(Clone, Debug, PartialEq, CanonicalSerialize, CanonicalDeserialize)]
@@ -41,7 +45,6 @@
     pub y_s: Vec<Commitment<C, NTT>>,
 }
 
-<<<<<<< HEAD
 pub trait DecompositionProver<NTT: SuitableRing, T: Transcript<NTT>> {
     fn prove<const W: usize, const C: usize, P: DecompositionParams>(
         cm_i: &LCCCS<C, NTT>,
@@ -69,8 +72,6 @@
     ) -> Result<Vec<LCCCS<C, NTT>>, DecompositionError>;
 }
 
-=======
->>>>>>> 97d0a821
 pub struct LFDecompositionProver<NTT, T> {
     _ntt: PhantomData<NTT>,
     _t: PhantomData<T>,

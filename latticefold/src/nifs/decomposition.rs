--- conflicted
+++ resolved
@@ -30,87 +30,7 @@
 #[cfg(test)]
 mod tests;
 
-<<<<<<< HEAD
-impl<NTT: SuitableRing, T: Transcript<NTT>> LFDecompositionProver<NTT, T> {
-    fn decompose_witness<P: DecompositionParams>(wit: &Witness<NTT>) -> Vec<Witness<NTT>> {
-        let f_s = decompose_B_vec_into_k_vec::<NTT, P>(&wit.f_coeff);
-        cfg_into_iter!(f_s)
-            .map(|f| Witness::from_f_coeff::<P>(f))
-            .collect()
-    }
-
-    fn compute_x_s<P: DecompositionParams>(mut x_w: Vec<NTT>, h: NTT) -> Vec<Vec<NTT>> {
-        x_w.push(h);
-        decompose_big_vec_into_k_vec_and_compose_back::<NTT, P>(x_w)
-    }
-
-    fn commit_from_witnesses<const C: usize, const W: usize, P: DecompositionParams>(
-        wit_s: &Vec<Witness<NTT>>,
-        scheme: &AjtaiCommitmentScheme<C, W, NTT>,
-    ) -> Result<Vec<Commitment<C, NTT>>, CommitmentError> {
-        cfg_iter!(wit_s)
-            .map(|wit| wit.commit::<C, W, P>(scheme))
-            .collect::<Result<Vec<_>, _>>()
-    }
-
-    fn compute_v_s(
-        wit_s: &Vec<Witness<NTT>>,
-        mle_length: usize,
-        point_r: &[NTT],
-    ) -> Result<Vec<Vec<NTT>>, DecompositionError> {
-        cfg_iter!(wit_s)
-            .map(|wit| {
-                evaluate_mles::<NTT, _, _, DecompositionError>(
-                    &to_mles::<_, _, DecompositionError>(mle_length, &wit.f_hat)?,
-                    point_r,
-                )
-            })
-            .collect::<Result<Vec<_>, _>>()
-    }
-
-    fn compute_mz_mles(
-        wit_s: &Vec<Witness<NTT>>,
-        M: &[SparseMatrix<NTT>],
-        decomposed_statements: &[Vec<NTT>],
-        num_mle_vars: usize,
-    ) -> Result<Vec<Vec<DenseMultilinearExtension<NTT>>>, DecompositionError> {
-        cfg_iter!(wit_s)
-            .enumerate()
-            .map(|(i, wit)| {
-                let z: Vec<_> = {
-                    let mut z =
-                        Vec::with_capacity(decomposed_statements[i].len() + wit.w_ccs.len());
-
-                    z.extend_from_slice(&decomposed_statements[i]);
-                    z.extend_from_slice(&wit.w_ccs);
-
-                    z
-                };
-
-                let mles = to_mles_err::<_, _, DecompositionError, _>(
-                    num_mle_vars,
-                    cfg_iter!(M).map(|M| mat_vec_mul(M, &z)),
-                )?;
-
-                Ok(mles)
-            })
-            .collect::<Result<Vec<Vec<_>>, DecompositionError>>()
-    }
-
-    fn compute_u_s(
-        mz_mles: &[Vec<DenseMultilinearExtension<NTT>>],
-
-        point_r: &[NTT],
-    ) -> Result<Vec<Vec<NTT>>, DecompositionError> {
-        cfg_iter!(mz_mles)
-            .map(|mles| {
-                let u_s_for_i =
-                    evaluate_mles::<NTT, &DenseMultilinearExtension<_>, _, DecompositionError>(
-                        mles, point_r,
-                    )?;
-=======
 mod utils;
->>>>>>> 3d92e637
 
 impl<NTT: SuitableRing, T: Transcript<NTT>> DecompositionProver<NTT, T>
     for LFDecompositionProver<NTT, T>
@@ -293,12 +213,26 @@
 
     /// Compute CCS-linearization evaluation claims.
     fn compute_u_s(
-        wit_s: &[Witness<NTT>],
+        mz_mles: &[Vec<DenseMultilinearExtension<NTT>>],
+        point_r: &[NTT],
+    ) -> Result<Vec<Vec<NTT>>, DecompositionError> {
+        cfg_iter!(mz_mles)
+            .map(|mles| {
+                let u_s_for_i =
+                    evaluate_mles::<NTT, &DenseMultilinearExtension<_>, _, DecompositionError>(
+                        mles, point_r,
+                    )?;
+
+                Ok(u_s_for_i)
+            })
+            .collect::<Result<Vec<Vec<NTT>>, DecompositionError>>()
+    }
+    fn compute_mz_mles(
+        wit_s: &Vec<Witness<NTT>>,
         M: &[SparseMatrix<NTT>],
         decomposed_statements: &[Vec<NTT>],
-        point_r: &[NTT],
         num_mle_vars: usize,
-    ) -> Result<Vec<Vec<NTT>>, DecompositionError> {
+    ) -> Result<Vec<Vec<DenseMultilinearExtension<NTT>>>, DecompositionError> {
         cfg_iter!(wit_s)
             .enumerate()
             .map(|(i, wit)| {
@@ -317,14 +251,9 @@
                     cfg_iter!(M).map(|M| mat_vec_mul(M, &z)),
                 )?;
 
-                let u_s_for_i =
-                    evaluate_mles::<NTT, &DenseMultilinearExtension<_>, _, DecompositionError>(
-                        &mles, point_r,
-                    )?;
-
-                Ok(u_s_for_i)
-            })
-            .collect::<Result<Vec<Vec<NTT>>, DecompositionError>>()
+                Ok(mles)
+            })
+            .collect::<Result<Vec<Vec<_>>, DecompositionError>>()
     }
 }
 

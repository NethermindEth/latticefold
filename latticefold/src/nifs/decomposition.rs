#![allow(non_snake_case, clippy::upper_case_acronyms)]

use ark_std::marker::PhantomData;
use lattirust_ring::{
    balanced_decomposition::{decompose_balanced_vec, pad_and_transpose, recompose},
    OverField, Ring,
};

use crate::{
    arith::{utils::mat_vec_mul, Witness, CCS, LCCCS},
    commitment::AjtaiCommitmentScheme,
    commitment::Commitment,
    nifs::error::DecompositionError,
    parameters::DecompositionParams,
    transcript::Transcript,
    utils::mle::dense_vec_to_dense_mle,
};
use cyclotomic_rings::SuitableRing;

#[derive(Clone)]
pub struct DecompositionProof<const C: usize, NTT: Ring> {
    pub u_s: Vec<Vec<NTT>>,
    pub v_s: Vec<NTT>,
    pub x_s: Vec<Vec<NTT>>,
    pub y_s: Vec<Commitment<C, NTT>>,
}
pub trait DecompositionProver<NTT: SuitableRing, T: Transcript<NTT>> {
    fn prove<const W: usize, const C: usize, P: DecompositionParams>(
        cm_i: &LCCCS<C, NTT>,
        wit: &Witness<NTT>,
        transcript: &mut impl Transcript<NTT>,
        ccs: &CCS<NTT>,
        scheme: &AjtaiCommitmentScheme<C, W, NTT>,
    ) -> Result<
        (
            Vec<LCCCS<C, NTT>>,
            Vec<Witness<NTT>>,
            DecompositionProof<C, NTT>,
        ),
        DecompositionError,
    >;
}

pub trait DecompositionVerifier<NTT: OverField, T: Transcript<NTT>> {
    fn verify<const C: usize, P: DecompositionParams>(
        cm_i: &LCCCS<C, NTT>,
        proof: &DecompositionProof<C, NTT>,
        transcript: &mut impl Transcript<NTT>,
        ccs: &CCS<NTT>,
    ) -> Result<Vec<LCCCS<C, NTT>>, DecompositionError>;
}

pub struct LFDecompositionProver<NTT, T> {
    _ntt: PhantomData<NTT>,
    _t: PhantomData<T>,
}

pub struct LFDecompositionVerifier<NTT, T> {
    _ntt: PhantomData<NTT>,
    _t: PhantomData<T>,
}

impl<NTT: SuitableRing, T: Transcript<NTT>> DecompositionProver<NTT, T>
    for LFDecompositionProver<NTT, T>
{
    fn prove<const W: usize, const C: usize, P: DecompositionParams>(
        cm_i: &LCCCS<C, NTT>,
        wit: &Witness<NTT>,
        transcript: &mut impl Transcript<NTT>,
        ccs: &CCS<NTT>,
        scheme: &AjtaiCommitmentScheme<C, W, NTT>,
    ) -> Result<
        (
            Vec<LCCCS<C, NTT>>,
            Vec<Witness<NTT>>,
            DecompositionProof<C, NTT>,
        ),
        DecompositionError,
    > {
        let wit_s: Vec<Witness<NTT>> = {
            let f_s = decompose_B_vec_into_k_vec::<NTT, P>(&wit.f);
            f_s.into_iter().map(|f| Witness::from_f::<P>(f)).collect()
        };

        let mut cm_i_x_w = cm_i.x_w.clone();
        cm_i_x_w.push(cm_i.h);
        let x_s = decompose_big_vec_into_k_vec_and_compose_back::<NTT, P>(&cm_i_x_w);

        let y_s: Vec<Commitment<C, NTT>> = wit_s
            .iter()
            .map(|wit| wit.commit::<C, W, P>(scheme))
            .collect::<Result<Vec<_>, _>>()?;

        let v_s: Vec<NTT> = wit_s
            .iter()
            .map(|wit| {
                dense_vec_to_dense_mle(ccs.s, &wit.f_hat)
                    .evaluate(&cm_i.r)
                    .ok_or(DecompositionError::WitnessMleEvalFail)
            })
            .collect::<Result<Vec<_>, _>>()?;

        let mut u_s: Vec<Vec<NTT>> = Vec::with_capacity(ccs.M.len());

        for (i, wit) in wit_s.iter().enumerate() {
            let mut u_s_for_i = Vec::with_capacity(P::K);
            let z: Vec<NTT> = {
                let mut z = Vec::with_capacity(x_s[i].len() + wit.w_ccs.len());

                z.extend_from_slice(&x_s[i]);
                z.extend_from_slice(&wit.w_ccs);

                z
            };

            for M in &ccs.M {
                u_s_for_i.push(
                    dense_vec_to_dense_mle(ccs.s, &mat_vec_mul(M, &z)?)
                        .evaluate(&cm_i.r)
                        .ok_or(DecompositionError::WitnessMleEvalFail)?,
                );
            }

            u_s.push(u_s_for_i)
        }

        let mut lcccs_s = Vec::with_capacity(P::K);

        for (((x, y), u), v) in x_s.iter().zip(&y_s).zip(&u_s).zip(&v_s) {
            transcript.absorb_slice(x);
            transcript.absorb_slice(y.as_ref());
            transcript.absorb_slice(u);
            transcript.absorb(v);

            let h = x
                .last()
                .cloned()
                .ok_or(DecompositionError::IncorrectLength)?;
            lcccs_s.push(LCCCS {
                r: cm_i.r.clone(),
                v: *v,
                cm: y.clone(),
                u: u.clone(),
                x_w: x.clone(),
                h,
            })
        }

        let proof = DecompositionProof { u_s, v_s, x_s, y_s };

        Ok((lcccs_s, wit_s, proof))
    }
}

impl<NTT: OverField, T: Transcript<NTT>> DecompositionVerifier<NTT, T>
    for LFDecompositionVerifier<NTT, T>
{
    fn verify<const C: usize, P: DecompositionParams>(
        cm_i: &LCCCS<C, NTT>,
        proof: &DecompositionProof<C, NTT>,
        transcript: &mut impl Transcript<NTT>,
        _ccs: &CCS<NTT>,
    ) -> Result<Vec<LCCCS<C, NTT>>, DecompositionError> {
        let mut lcccs_s = Vec::<LCCCS<C, NTT>>::with_capacity(P::K);

        for (((x, y), u), v) in proof
            .x_s
            .iter()
            .zip(&proof.y_s)
            .zip(&proof.u_s)
            .zip(&proof.v_s)
        {
            transcript.absorb_slice(x);
            transcript.absorb_slice(y.as_ref());
            transcript.absorb_slice(u);
            transcript.absorb(v);

            let h = x
                .last()
                .cloned()
                .ok_or(DecompositionError::IncorrectLength)?;
            lcccs_s.push(LCCCS {
                r: cm_i.r.clone(),
                v: *v,
                cm: y.clone(),
                u: u.clone(),
                x_w: x.clone(),
                h,
            });
        }

        let b = P::B_SMALL;
        let b_s: Vec<_> = (0..P::K).map(|i| NTT::from(b.pow(i as u32))).collect();

        let should_equal_y0 = proof
            .y_s
            .iter()
            .zip(&b_s)
            .map(|(y_i, b_i)| y_i * b_i)
            .reduce(|acc, bi_part| acc + bi_part)
            .ok_or(DecompositionError::RecomposedError)?;

        if should_equal_y0 != cm_i.cm {
            return Err(DecompositionError::RecomposedError);
        }

        let should_equal_u0: Vec<NTT> = proof
            .u_s
            .iter()
            .zip(&b_s)
            .map(|(u_i, b_i)| u_i.iter().map(|&u| u * b_i).collect())
            .reduce(|acc, u_i_times_b_i: Vec<NTT>| {
                acc.into_iter()
                    .zip(&u_i_times_b_i)
                    .map(|(u0, ui)| u0 + ui)
                    .collect()
            })
            .ok_or(DecompositionError::RecomposedError)?;

        if should_equal_u0 != cm_i.u {
            return Err(DecompositionError::RecomposedError);
        }

        let should_equal_v0: NTT = proof
            .v_s
            .iter()
            .zip(&b_s)
            .map(|(&v_i, b_i)| v_i * b_i)
            .sum();

        if should_equal_v0 != cm_i.v {
            return Err(DecompositionError::RecomposedError);
        }

        let mut should_equal_xw: Vec<NTT> = proof
            .x_s
            .iter()
            .zip(&b_s)
            .map(|(x_i, b_i)| x_i.iter().map(|&x| x * b_i).collect())
            .reduce(|acc, x_i_times_b_i: Vec<NTT>| {
                acc.into_iter()
                    .zip(&x_i_times_b_i)
                    .map(|(x0, xi)| x0 + xi)
                    .collect()
            })
            .ok_or(DecompositionError::RecomposedError)?;

        let should_equal_h = should_equal_xw
            .pop()
            .ok_or(DecompositionError::RecomposedError)?;

        if should_equal_h != cm_i.h {
            return Err(DecompositionError::RecomposedError);
        }

        if should_equal_xw != cm_i.x_w {
            return Err(DecompositionError::RecomposedError);
        }

        Ok(lcccs_s)
    }
}

/// Decompose a vector of arbitrary norm in its NTT form into DP::K vectors
/// and applies the gadget-B matrix again.
fn decompose_big_vec_into_k_vec_and_compose_back<NTT: SuitableRing, DP: DecompositionParams>(
    x: &[NTT],
) -> Vec<Vec<NTT>> {
    let coeff_repr: Vec<NTT::CoefficientRepresentation> = x.iter().map(|&x| x.into()).collect();

    // radix-B
    let decomposed_in_B: Vec<NTT::CoefficientRepresentation> =
        pad_and_transpose(decompose_balanced_vec(&coeff_repr, DP::B, Some(DP::L)))
            .into_iter()
            .flatten()
            .collect();

    decompose_balanced_vec(&decomposed_in_B, DP::B_SMALL, Some(DP::K))
        .into_iter()
        .map(|vec| {
            vec.chunks(DP::L)
                .map(|chunk| recompose(chunk, NTT::BaseRing::from(DP::B)).into())
                .collect()
        })
        .collect()
}

/// Decompose a vector of norm B in its NTT form into DP::K small vectors.
fn decompose_B_vec_into_k_vec<NTT: SuitableRing, DP: DecompositionParams>(
    x: &[NTT],
) -> Vec<Vec<NTT>> {
    let coeff_repr: Vec<NTT::CoefficientRepresentation> = x.iter().map(|&x| x.into()).collect();

    decompose_balanced_vec(&coeff_repr, DP::B_SMALL, Some(DP::K))
        .into_iter()
        .map(|vec| vec.into_iter().map(|x| x.into()).collect())
        .collect()
}

#[cfg(test)]
mod tests {
    use lattirust_ring::Pow2CyclotomicPolyRingNTT;
    use rand::thread_rng;

    use crate::{
        arith::{r1cs::tests::get_test_vitalik_z_split, tests::get_test_vitalik_ccs, Witness, CCCS},
        commitment::AjtaiCommitmentScheme,
        nifs::{
            decomposition::{
                DecompositionParams, DecompositionProver, DecompositionVerifier,
                LFDecompositionProver, LFDecompositionVerifier,
            },
            linearization::{
                LFLinearizationProver, LFLinearizationVerifier, LinearizationProver,
                LinearizationVerifier,
            },
        },
        transcript::poseidon::PoseidonTranscript,
    };
    use cyclotomic_rings::challenge_set::BinarySmallSet;

    // Boilerplate code to generate values needed for testing
    const Q: u64 = 17; // Replace with an appropriate modulus
    const N: usize = 8;
    type NTT = Pow2CyclotomicPolyRingNTT<Q, N>;
    type CS = BinarySmallSet<Q, N>;
    type T = PoseidonTranscript<Pow2CyclotomicPolyRingNTT<Q, N>, CS>;

    #[derive(Clone)]
    struct PP;

    impl DecompositionParams for PP {
        const B: u128 = 1_024;
        const L: usize = 2;
        const B_SMALL: u128 = 2;
        const K: usize = 10;
    }
    // Actual Tests
    #[test]
    fn test_decomposition() {
<<<<<<< HEAD
        let ccs = get_test_vitalik_ccs::<NTT>();
        let (_, x_ccs, w_ccs) = get_test_vitalik_z_split::<NTT>(3);
=======
        const WIT_LEN: usize = 4; // 4 is the length of witness in this (Vitalik's) example
        const W: usize = WIT_LEN * PP::L; // the number of columns of the Ajtai matrix

        let ccs = get_test_ccs::<NTT>(W);
        let (_, x_ccs, w_ccs) = get_test_z_split::<NTT>(3);
>>>>>>> 06303e6c
        let scheme = AjtaiCommitmentScheme::rand(&mut thread_rng());
        let wit: Witness<NTT> = Witness::from_w_ccs::<PP>(&w_ccs);
        let cm_i: CCCS<4, NTT> = CCCS {
            cm: wit.commit::<4, W, PP>(&scheme).unwrap(),
            x_ccs,
        };

        let mut prover_transcript = PoseidonTranscript::<NTT, CS>::default();
        let mut verifier_transcript = PoseidonTranscript::<NTT, CS>::default();

        let (_, linearization_proof) =
            LFLinearizationProver::<_, T>::prove(&cm_i, &wit, &mut prover_transcript, &ccs)
                .unwrap();

        let lcccs = LFLinearizationVerifier::<_, PoseidonTranscript<NTT, CS>>::verify(
            &cm_i,
            &linearization_proof,
            &mut verifier_transcript,
            &ccs,
        )
        .unwrap();

        let (_, _, decomposition_proof) = LFDecompositionProver::<_, T>::prove::<W, 4, PP>(
            &lcccs,
            &wit,
            &mut prover_transcript,
            &ccs,
            &scheme,
        )
        .unwrap();

        let res = LFDecompositionVerifier::<_, T>::verify::<4, PP>(
            &lcccs,
            &decomposition_proof,
            &mut verifier_transcript,
            &ccs,
        );

        assert!(res.is_ok());
    }

    #[test]
    fn test_failing_decomposition() {
<<<<<<< HEAD
        let ccs = get_test_vitalik_ccs::<NTT>();
        let (_, x_ccs, w_ccs) = get_test_vitalik_z_split::<NTT>(3);
=======
        const WIT_LEN: usize = 4; // 4 is the length of witness in this (Vitalik's) example
        const W: usize = WIT_LEN * PP::L; // the number of columns of the Ajtai matrix

        let ccs = get_test_ccs::<NTT>(W);
        let (_, x_ccs, w_ccs) = get_test_z_split::<NTT>(3);
>>>>>>> 06303e6c
        let scheme = AjtaiCommitmentScheme::rand(&mut thread_rng());
        let wit: Witness<NTT> = Witness::from_w_ccs::<PP>(&w_ccs);
        let cm_i: CCCS<4, NTT> = CCCS {
            cm: wit.commit::<4, W, PP>(&scheme).unwrap(),
            x_ccs,
        };

        let mut prover_transcript = PoseidonTranscript::<NTT, CS>::default();
        let mut verifier_transcript = PoseidonTranscript::<NTT, CS>::default();

        let (_, linearization_proof) =
            LFLinearizationProver::<_, T>::prove(&cm_i, &wit, &mut prover_transcript, &ccs)
                .unwrap();

        let lcccs = LFLinearizationVerifier::<_, PoseidonTranscript<NTT, CS>>::verify(
            &cm_i,
            &linearization_proof,
            &mut verifier_transcript,
            &ccs,
        )
        .unwrap();

        let (_, _, w_ccs) = get_test_vitalik_z_split::<NTT>(100);
        let fake_witness = Witness::<NTT>::from_w_ccs::<PP>(&w_ccs);

        let (_, _, decomposition_proof) = LFDecompositionProver::<_, T>::prove::<W, 4, PP>(
            &lcccs,
            &fake_witness,
            &mut prover_transcript,
            &ccs,
            &scheme,
        )
        .unwrap();

        let res = LFDecompositionVerifier::<_, T>::verify::<4, PP>(
            &lcccs,
            &decomposition_proof,
            &mut verifier_transcript,
            &ccs,
        );

        assert!(res.is_err());
    }
}<|MERGE_RESOLUTION|>--- conflicted
+++ resolved
@@ -338,16 +338,11 @@
     // Actual Tests
     #[test]
     fn test_decomposition() {
-<<<<<<< HEAD
-        let ccs = get_test_vitalik_ccs::<NTT>();
-        let (_, x_ccs, w_ccs) = get_test_vitalik_z_split::<NTT>(3);
-=======
         const WIT_LEN: usize = 4; // 4 is the length of witness in this (Vitalik's) example
         const W: usize = WIT_LEN * PP::L; // the number of columns of the Ajtai matrix
 
         let ccs = get_test_ccs::<NTT>(W);
         let (_, x_ccs, w_ccs) = get_test_z_split::<NTT>(3);
->>>>>>> 06303e6c
         let scheme = AjtaiCommitmentScheme::rand(&mut thread_rng());
         let wit: Witness<NTT> = Witness::from_w_ccs::<PP>(&w_ccs);
         let cm_i: CCCS<4, NTT> = CCCS {
@@ -391,16 +386,11 @@
 
     #[test]
     fn test_failing_decomposition() {
-<<<<<<< HEAD
-        let ccs = get_test_vitalik_ccs::<NTT>();
-        let (_, x_ccs, w_ccs) = get_test_vitalik_z_split::<NTT>(3);
-=======
         const WIT_LEN: usize = 4; // 4 is the length of witness in this (Vitalik's) example
         const W: usize = WIT_LEN * PP::L; // the number of columns of the Ajtai matrix
 
         let ccs = get_test_ccs::<NTT>(W);
         let (_, x_ccs, w_ccs) = get_test_z_split::<NTT>(3);
->>>>>>> 06303e6c
         let scheme = AjtaiCommitmentScheme::rand(&mut thread_rng());
         let wit: Witness<NTT> = Witness::from_w_ccs::<PP>(&w_ccs);
         let cm_i: CCCS<4, NTT> = CCCS {

--- conflicted
+++ resolved
@@ -1,18 +1,9 @@
-<<<<<<< HEAD
+#![allow(non_snake_case, clippy::upper_case_acronyms)]
+use crate::commitment::AjtaiCommitmentScheme;
+use crate::utils::mle::dense_vec_to_dense_mle;
 use lattirust_arithmetic::balanced_decomposition::{
     decompose_balanced_slice_polyring, pad_and_transpose, recompose,
 };
-use lattirust_arithmetic::challenge_set::latticefold_challenge_set::OverField;
-use lattirust_arithmetic::ring::PolyRing;
-
-use crate::arith::utils::mat_vec_mul;
-use crate::commitment::{AjtaiCommitmentScheme, AjtaiParams, Commitment};
-
-use super::{error::DecompositionError, NIFSProver, NIFSVerifier};
-use crate::utils::mle::dense_vec_to_dense_mle;
-use crate::{
-    arith::{Witness, CCS, LCCCS},
-=======
 use lattirust_arithmetic::{challenge_set::latticefold_challenge_set::OverField, ring::PolyRing};
 use std::marker::PhantomData;
 
@@ -21,9 +12,10 @@
     arith::{Witness, CCS, LCCCS},
     commitment::Commitment,
     parameters::DecompositionParams,
->>>>>>> b94638f5
     transcript::Transcript,
 };
+
+use crate::arith::utils::mat_vec_mul;
 
 #[derive(Clone)]
 pub struct DecompositionProof<const C: usize, NTT: OverField> {
@@ -32,84 +24,25 @@
     pub x_s: Vec<Vec<NTT>>,
     pub y_s: Vec<Commitment<C, NTT>>,
 }
-
-<<<<<<< HEAD
-pub trait DecompositionParams: Clone {
-    type AP: AjtaiParams;
-    // the small b such that we decompose a witness into vectors of the norm b.
-    const SMALL_B: u128;
-    // k such that b^k = B
-    const K: usize;
-}
-
-pub trait DecompositionProver<
-    CR: PolyRing + From<NTT> + Into<NTT>,
-    NTT: OverField,
-    P: DecompositionParams,
-    T: Transcript<NTT>,
->
-{
-    type Proof: Clone;
-    type Error: std::error::Error;
-
-    fn prove(
-        cm_i: &LCCCS<NTT, P::AP>,
-        wit: &Witness<NTT>,
-        transcript: &mut impl Transcript<NTT>,
-        ccs: &CCS<NTT>,
-        ajtai: &AjtaiCommitmentScheme<CR, NTT, P::AP>,
-    ) -> Result<(Vec<LCCCS<NTT, P::AP>>, Vec<Witness<NTT>>, Self::Proof), Self::Error>;
-}
-
-pub trait DecompositionVerifier<
-    CR: PolyRing + From<NTT> + Into<NTT>,
-    NTT: OverField,
-    P: DecompositionParams,
-    T: Transcript<NTT>,
->
-{
-    type Prover: DecompositionProver<CR, NTT, P, T>;
-    type Error = <Self::Prover as DecompositionProver<CR, NTT, P, T>>::Error;
-
-    fn verify(
-        cm_i: &LCCCS<NTT, P::AP>,
-        proof: &<Self::Prover as DecompositionProver<CR, NTT, P, T>>::Proof,
-        transcript: &mut impl Transcript<NTT>,
-        ccs: &CCS<NTT>,
-    ) -> Result<Vec<LCCCS<NTT, P::AP>>, Self::Error>;
-}
-
-impl<
-        CR: PolyRing<BaseRing = NTT::BaseRing> + From<NTT> + Into<NTT>,
-        NTT: OverField,
-        P: AjtaiParams,
-        DP: DecompositionParams<AP = P>,
-        T: Transcript<NTT>,
-    > DecompositionProver<CR, NTT, DP, T> for NIFSProver<CR, NTT, P, DP, T>
-{
-    type Proof = DecompositionProof<NTT, P>;
-    type Error = DecompositionError;
-
-    fn prove(
-        cm_i: &LCCCS<NTT, P>,
-        wit: &Witness<NTT>,
-        transcript: &mut impl Transcript<NTT>,
-        ccs: &CCS<NTT>,
-        ajtai: &AjtaiCommitmentScheme<CR, NTT, P>,
-=======
 pub trait DecompositionProver<NTT: OverField, T: Transcript<NTT>> {
-    fn prove<const C: usize, CR: PolyRing, P: DecompositionParams>(
+    fn prove<
+        const W: usize,
+        const C: usize,
+        CR: PolyRing<BaseRing = NTT::BaseRing> + Into<NTT> + From<NTT>,
+        P: DecompositionParams,
+    >(
         cm_i: &LCCCS<C, NTT>,
         wit: &Witness<NTT>,
         transcript: &mut impl Transcript<NTT>,
         ccs: &CCS<NTT>,
+        scheme: &AjtaiCommitmentScheme<C, W, NTT>,
     ) -> Result<
         (
             Vec<LCCCS<C, NTT>>,
             Vec<Witness<NTT>>,
             DecompositionProof<C, NTT>,
         ),
-        DecompositionError<NTT>,
+        DecompositionError,
     >;
 }
 
@@ -119,7 +52,7 @@
         proof: &DecompositionProof<C, NTT>,
         transcript: &mut impl Transcript<NTT>,
         ccs: &CCS<NTT>,
-    ) -> Result<Vec<LCCCS<C, NTT>>, DecompositionError<NTT>>;
+    ) -> Result<Vec<LCCCS<C, NTT>>, DecompositionError>;
 }
 
 pub struct LFDecompositionProver<NTT, T> {
@@ -135,12 +68,17 @@
 impl<NTT: OverField, T: Transcript<NTT>> DecompositionProver<NTT, T>
     for LFDecompositionProver<NTT, T>
 {
-    fn prove<const C: usize, CR: PolyRing, P: DecompositionParams>(
-        _cm_i: &LCCCS<C, NTT>,
-        _wit: &Witness<NTT>,
-        _transcript: &mut impl Transcript<NTT>,
-        _ccs: &CCS<NTT>,
->>>>>>> b94638f5
+    fn prove<
+        const W: usize,
+        const C: usize,
+        CR: PolyRing<BaseRing = NTT::BaseRing> + Into<NTT> + From<NTT>,
+        P: DecompositionParams,
+    >(
+        cm_i: &LCCCS<C, NTT>,
+        wit: &Witness<NTT>,
+        transcript: &mut impl Transcript<NTT>,
+        ccs: &CCS<NTT>,
+        scheme: &AjtaiCommitmentScheme<C, W, NTT>,
     ) -> Result<
         (
             Vec<LCCCS<C, NTT>>,
@@ -150,7 +88,7 @@
         DecompositionError,
     > {
         let wit_s: Vec<Witness<NTT>> = {
-            let f_s = decompose_B_vec_into_k_vec::<CR, NTT, DP>(&wit.f);
+            let f_s = decompose_B_vec_into_k_vec::<CR, NTT, P>(&wit.f);
             f_s.into_iter()
                 .map(|f| Witness::<NTT>::from_f::<CR, P>(f))
                 .collect()
@@ -158,11 +96,11 @@
 
         let mut cm_i_x_w = cm_i.x_w.clone();
         cm_i_x_w.push(cm_i.h);
-        let x_s = decompose_big_vec_into_k_vec_and_compose_back::<CR, NTT, DP>(&cm_i_x_w);
-
-        let y_s: Vec<Commitment<NTT, P>> = wit_s
+        let x_s = decompose_big_vec_into_k_vec_and_compose_back::<CR, NTT, P>(&cm_i_x_w);
+
+        let y_s: Vec<Commitment<C, NTT>> = wit_s
             .iter()
-            .map(|wit| wit.commit(ajtai))
+            .map(|wit| wit.commit::<C, W, CR, P>(scheme))
             .collect::<Result<Vec<_>, _>>()?;
 
         let v_s: Vec<NTT> = wit_s
@@ -177,7 +115,7 @@
         let mut u_s: Vec<Vec<NTT>> = Vec::with_capacity(ccs.M.len());
 
         for (i, wit) in wit_s.iter().enumerate() {
-            let mut u_s_for_i = Vec::with_capacity(DP::K);
+            let mut u_s_for_i = Vec::with_capacity(P::K);
             let z: Vec<NTT> = {
                 let mut z = Vec::with_capacity(x_s[i].len() + wit.w_ccs.len());
 
@@ -198,7 +136,8 @@
             u_s.push(u_s_for_i)
         }
 
-        let mut lcccs_s = Vec::<LCCCS<NTT, P>>::with_capacity(DP::K);
+        let mut lcccs_s = Vec::with_capacity(P::K);
+
         for (((x, y), u), v) in x_s.iter().zip(&y_s).zip(&u_s).zip(&v_s) {
             transcript.absorb_ring_vec(x);
             transcript.absorb_ring_vec(y.as_ref());
@@ -226,24 +165,16 @@
     }
 }
 
-<<<<<<< HEAD
-impl<
-        CR: PolyRing<BaseRing = NTT::BaseRing> + From<NTT> + Into<NTT>,
-        NTT: OverField,
-        P: AjtaiParams,
-        DP: DecompositionParams<AP = P>,
-        T: Transcript<NTT>,
-    > DecompositionVerifier<CR, NTT, DP, T> for NIFSVerifier<CR, NTT, P, DP, T>
+impl<NTT: OverField, T: Transcript<NTT>> DecompositionVerifier<NTT, T>
+    for LFDecompositionVerifier<NTT, T>
 {
-    type Prover = NIFSProver<CR, NTT, P, DP, T>;
-
-    fn verify(
-        cm_i: &LCCCS<NTT, P>,
-        proof: &<Self::Prover as DecompositionProver<CR, NTT, DP, T>>::Proof,
+    fn verify<const C: usize, P: DecompositionParams>(
+        cm_i: &LCCCS<C, NTT>,
+        proof: &DecompositionProof<C, NTT>,
         transcript: &mut impl Transcript<NTT>,
         _ccs: &CCS<NTT>,
-    ) -> Result<Vec<LCCCS<NTT, P>>, DecompositionError> {
-        let mut lcccs_s = Vec::<LCCCS<NTT, P>>::with_capacity(DP::K);
+    ) -> Result<Vec<LCCCS<C, NTT>>, DecompositionError> {
+        let mut lcccs_s = Vec::<LCCCS<C, NTT>>::with_capacity(P::K);
 
         for (((x, y), u), v) in proof
             .x_s
@@ -273,7 +204,7 @@
         }
 
         // TODO: Add consistency checks! That small commitments sum up to the big commitment etc.
-        let b = NTT::from(DP::SMALL_B);
+        let b = NTT::from(P::B_SMALL);
 
         let mut should_equal_y0 = proof.y_s[0].clone();
 
@@ -345,18 +276,18 @@
     // radix-B
     let decomposed_in_B: Vec<CR> = pad_and_transpose(decompose_balanced_slice_polyring(
         &coeff_repr,
-        DP::AP::B,
-        Some(DP::AP::L),
+        DP::B,
+        Some(DP::L),
     ))
     .into_iter()
     .flatten()
     .collect();
 
-    decompose_balanced_slice_polyring(&decomposed_in_B, DP::SMALL_B, Some(DP::K))
+    decompose_balanced_slice_polyring(&decomposed_in_B, DP::B_SMALL, Some(DP::K))
         .into_iter()
         .map(|vec| {
-            vec.chunks(DP::AP::L)
-                .map(|chunk| recompose(chunk, CR::from(DP::AP::B)).into())
+            vec.chunks(DP::L)
+                .map(|chunk| recompose(chunk, CR::from(DP::B)).into())
                 .collect()
         })
         .collect()
@@ -372,7 +303,7 @@
 ) -> Vec<Vec<NTT>> {
     let coeff_repr: Vec<CR> = x.iter().map(|&x| x.into()).collect();
 
-    decompose_balanced_slice_polyring(&coeff_repr, DP::SMALL_B, Some(DP::K))
+    decompose_balanced_slice_polyring(&coeff_repr, DP::B_SMALL, Some(DP::K))
         .into_iter()
         .map(|vec| vec.into_iter().map(|x| x.into()).collect())
         .collect()
@@ -380,8 +311,6 @@
 
 #[cfg(test)]
 mod tests {
-    use std::fmt::Display;
-
     use lattirust_arithmetic::{
         challenge_set::latticefold_challenge_set::BinarySmallSet,
         ring::{Pow2CyclotomicPolyRing, Pow2CyclotomicPolyRingNTT, Zq},
@@ -390,11 +319,16 @@
 
     use crate::{
         arith::{r1cs::tests::get_test_z_split, tests::get_test_ccs, Witness, CCCS},
-        commitment::{AjtaiCommitmentScheme, AjtaiParams},
+        commitment::AjtaiCommitmentScheme,
         nifs::{
-            decomposition::{DecompositionParams, DecompositionProver, DecompositionVerifier},
-            linearization::{LinearizationProver, LinearizationVerifier},
-            NIFSProver, NIFSVerifier,
+            decomposition::{
+                DecompositionParams, DecompositionProver, DecompositionVerifier,
+                LFDecompositionProver, LFDecompositionVerifier,
+            },
+            linearization::{
+                LFLinearizationProver, LFLinearizationVerifier, LinearizationProver,
+                LinearizationVerifier,
+            },
         },
         transcript::poseidon::PoseidonTranscript,
     };
@@ -406,55 +340,35 @@
     // Actual Tests
     #[test]
     fn test_decomposition() {
+        type CR = Pow2CyclotomicPolyRing<Zq<Q>, N>;
         type NTT = Pow2CyclotomicPolyRingNTT<Q, N>;
-        type CR = Pow2CyclotomicPolyRing<Zq<Q>, N>;
         type CS = BinarySmallSet<Q, N>;
         type T = PoseidonTranscript<Pow2CyclotomicPolyRingNTT<Q, N>, CS>;
         let ccs = get_test_ccs::<NTT>();
-        let (_, x_ccs, w_ccs) = get_test_z_split::<NTT>(10000);
+        let (_, x_ccs, w_ccs) = get_test_z_split::<NTT>(3);
         let scheme = AjtaiCommitmentScheme::rand(&mut thread_rng());
-        #[derive(Clone, Eq, PartialEq)]
+        #[derive(Clone)]
         struct PP;
 
-        #[derive(Clone, Eq, PartialEq)]
-        struct DP;
-
-        impl Display for PP {
-            fn fmt(&self, _f: &mut std::fmt::Formatter<'_>) -> std::fmt::Result {
-                Ok(())
-            }
-        }
-        impl AjtaiParams for PP {
-            const B: u128 = 16;
+        impl DecompositionParams for PP {
+            const B: u128 = 1_024;
             const L: usize = 1;
-            const WITNESS_SIZE: usize = 4;
-            const OUTPUT_SIZE: usize = 4;
-        }
-
-        impl DecompositionParams for DP {
-            type AP = PP;
-            const SMALL_B: u128 = 2;
-            const K: usize = 4;
-        }
-
+            const B_SMALL: u128 = 2;
+            const K: usize = 10;
+        }
+
+        let wit: Witness<NTT> = Witness::from_w_ccs::<CR, PP>(&w_ccs);
+        let cm_i: CCCS<4, NTT> = CCCS {
+            cm: wit.commit::<4, 4, CR, PP>(&scheme).unwrap(),
+            x_ccs,
+        };
         let mut prover_transcript = PoseidonTranscript::<NTT, CS>::default();
         let mut verifier_transcript = PoseidonTranscript::<NTT, CS>::default();
-        let wit = Witness::<NTT>::from_w_ccs::<CR, PP>(&w_ccs);
-        let cm_i = CCCS {
-            cm: wit.commit::<CR, PP>(&scheme).unwrap(),
-            x_ccs,
-        };
-
-        let (lcccs, linearization_proof) =
-            <NIFSProver<CR, NTT, PP, DP, T> as LinearizationProver<NTT, PP, T>>::prove(
-                &cm_i,
-                &wit,
-                &mut prover_transcript,
-                &ccs,
-            )
-            .unwrap();
-
-        let _ = <NIFSVerifier<CR, NTT, PP, DP, T> as LinearizationVerifier<NTT, PP, T>>::verify(
+        let (_, linearization_proof) =
+            LFLinearizationProver::<_, T>::prove(&cm_i, &wit, &mut prover_transcript, &ccs)
+                .unwrap();
+
+        let lcccs = LFLinearizationVerifier::<_, PoseidonTranscript<NTT, CS>>::verify(
             &cm_i,
             &linearization_proof,
             &mut verifier_transcript,
@@ -462,58 +376,22 @@
         )
         .unwrap();
 
-        let (_, _, decomposition_proof) = <NIFSProver<CR, NTT, PP, DP, T> as DecompositionProver<
-            CR,
-            NTT,
-            DP,
-            T,
-        >>::prove(
-            &lcccs, &wit, &mut prover_transcript, &ccs, &scheme
+        let (_, _, decomposition_proof) = LFDecompositionProver::<_, T>::prove::<4, 4, CR, PP>(
+            &lcccs,
+            &wit,
+            &mut prover_transcript,
+            &ccs,
+            &scheme,
         )
         .unwrap();
 
-        let res =
-            <NIFSVerifier<CR, NTT, PP, DP, T> as DecompositionVerifier<CR, NTT, DP, T>>::verify(
-                &lcccs,
-                &decomposition_proof,
-                &mut verifier_transcript,
-                &ccs,
-            );
+        let res = LFDecompositionVerifier::<_, T>::verify::<4, PP>(
+            &lcccs,
+            &decomposition_proof,
+            &mut verifier_transcript,
+            &ccs,
+        );
 
         assert!(res.is_ok());
-
-        // Test failing decomposition
-        let (_, _, w_ccs) = get_test_z_split::<NTT>(100);
-        let wit = Witness::<NTT>::from_w_ccs::<CR, PP>(&w_ccs);
-        let (_, _, decomposition_proof) = <NIFSProver<CR, NTT, PP, DP, T> as DecompositionProver<
-            CR,
-            NTT,
-            DP,
-            T,
-        >>::prove(
-            &lcccs, &wit, &mut prover_transcript, &ccs, &scheme
-        )
-        .unwrap();
-
-        let res =
-            <NIFSVerifier<CR, NTT, PP, DP, T> as DecompositionVerifier<CR, NTT, DP, T>>::verify(
-                &lcccs,
-                &decomposition_proof,
-                &mut verifier_transcript,
-                &ccs,
-            );
-        assert!(res.is_err());
-=======
-impl<NTT: OverField, T: Transcript<NTT>> DecompositionVerifier<NTT, T>
-    for LFDecompositionVerifier<NTT, T>
-{
-    fn verify<const C: usize, P: DecompositionParams>(
-        _cm_i: &LCCCS<C, NTT>,
-        _proof: &DecompositionProof<C, NTT>,
-        _transcript: &mut impl Transcript<NTT>,
-        _ccs: &CCS<NTT>,
-    ) -> Result<Vec<LCCCS<C, NTT>>, DecompositionError<NTT>> {
-        todo!()
->>>>>>> b94638f5
     }
 }
<<<<<<< HEAD
use std::sync::Arc;

use ark_std::iterable::Iterable;
use lattirust_arithmetic::{
    challenge_set::latticefold_challenge_set::OverField,
    mle::{self, DenseMultilinearExtension},
    polynomials::{build_eq_x_r, eq_eval, VPAuxInfo, VirtualPolynomial},
};
=======
use crate::commitment::AjtaiParams;
use lattirust_arithmetic::challenge_set::latticefold_challenge_set::OverField;
use lattirust_arithmetic::ring::PolyRing;
>>>>>>> 71ba49be

use crate::{
    arith::{Witness, CCCS, CCS, LCCCS},
    transcript::Transcript,
    utils::sumcheck::{prover::SumCheckProver, verifier::SumCheckVerifier, SumCheckIP, SumCheckProof},
};

<<<<<<< HEAD
use super::{error::FoldingError, NIFSProver, NIFSVerifier};
use libm::log2;
=======
use super::{decomposition::DecompositionParams, error::FoldingError, NIFSProver, NIFSVerifier};
>>>>>>> 71ba49be

#[derive(Clone)]
pub struct FoldingProof<NTT: OverField> {
    // Step 2.
    pub pointshift_sumcheck_proof: SumCheckProof<NTT>,
    // Step 3
    pub theta_s: Vec<NTT>,
    pub eta_s: Vec<NTT>,
}

pub trait FoldingProver<CR: PolyRing, NTT: OverField, P: AjtaiParams, T: Transcript<NTT>> {
    type Proof: Clone;
    type Error: std::error::Error;

    fn prove(
        cm_i_s: &[LCCCS<NTT, P>],
        w_s: &[Witness<NTT>],
        transcript: &mut impl Transcript<NTT>,
        ccs: &CCS<NTT>,
    ) -> Result<(LCCCS<NTT, P>, Witness<NTT>, Self::Proof), Self::Error>;
}

pub trait FoldingVerifier<CR: PolyRing, NTT: OverField, P: AjtaiParams, T: Transcript<NTT>> {
    type Prover: FoldingProver<CR, NTT, P, T>;
    type Error = <Self::Prover as FoldingProver<CR, NTT, P, T>>::Error;

    fn verify(
        cm_i_s: &[LCCCS<NTT, P>],
        proof: &<Self::Prover as FoldingProver<CR, NTT, P, T>>::Proof,
        transcript: &mut impl Transcript<NTT>,
        ccs: &CCS<NTT>,
    ) -> Result<LCCCS<NTT, P>, Self::Error>;
}

impl<
        CR: PolyRing + From<NTT> + Into<NTT>,
        NTT: OverField,
        P: AjtaiParams,
        DP: DecompositionParams,
        T: Transcript<NTT>,
    > FoldingProver<CR, NTT, P, T> for NIFSProver<CR, NTT, P, DP, T>
{
    type Proof = FoldingProof<NTT>;
    type Error = FoldingError<NTT>;

    fn prove(
<<<<<<< HEAD
        _cm_i_s: &[LCCCS<R>],
        _w_s: &[Witness<R>],
        _transcript: &mut impl Transcript<R>,
        _ccs: &CCS<R>,
    ) -> Result<(LCCCS<R>, Witness<R>, FoldingProof<R>), FoldingError<R>> {
        let m = _ccs.m;
        let log_m = log2(m as f64) as usize;
        let k = 10000000; // this should come from the decomposition step

        // Generate challenges
        // Note: absorb commits
        let alphas: Vec<R> = (0..2 * k)
            .map(|_| _transcript.get_big_challenge().into())
            .collect::<Vec<_>>();
        let zetas: Vec<R> = (0..2 * k)
            .map(|_| _transcript.get_big_challenge().into())
            .collect::<Vec<_>>();
        let mut mus: Vec<R> = (0..2 * k - 1)
            .map(|_| _transcript.get_big_challenge().into())
            .collect::<Vec<_>>();
        mus.push(R::one());
        let Beta: Vec<R> = (0..log_m)
            .map(|_| _transcript.get_big_challenge().into())
            .collect::<Vec<_>>();

        let f_hat_mles = _w_s
            .iter()
            .map(|w| {
                let f_i = w.f_arr.clone();
                DenseMultilinearExtension::from_evaluations_vec(log_m, f_i)
            })
            .collect::<Vec<_>>();

        let zis: Vec<Vec<R>> = Vec::with_capacity(_ccs.M.len()); // Grab zis from decomposition step
        let ris: Vec<Vec<R>> = Vec::new(); // Grab ris from decomposition step
        let vs = _cm_i_s.iter().map(|cm_i| cm_i.v).collect::<Vec<R>>();
        let us: Vec<R> = Vec::new(); // Grab us from the decomposition step

        let matrix_mles = _ccs
            .M
            .iter()
            .zip(zis.iter())
            .map(|(Mi, zi)| create_matrix_mle(log_m, &Mi, &zi))
            .collect::<Vec<_>>();

        let g = create_sumcheck_polynomial(
            k,
            log_m,
            &f_hat_mles,
            &alphas,
            &matrix_mles,
            &zetas,
            ris,
            &Beta,
            &mus,
        );


        let claim_g1 = alphas
            .iter()
            .zip(vs.iter())
            .fold(R::zero(), |acc, (&alpha, &vi)| acc + (alpha * vi));
        let claim_g2 = zetas
            .iter()
            .zip(us.iter())
            .fold(R::zero(), |acc, (&zeta, &ui)| acc + (zeta * ui));

        let prover = SumCheckProver {
            polynomial: g,
            claimed_sum: claim_g1 + claim_g2,
            _marker: std::marker::PhantomData::default(),
        };

        // Run sum check prover
        let (_, sum_check_proof, subclaim) = prover.prove(_transcript).unwrap();
        let r0: Vec<R> = Vec::new(); //  take r0 from transcript

        let thetas = f_hat_mles
            .iter()
            .map(|f_hat_mle| f_hat_mle.evaluate(r0.as_slice()).unwrap())
            .collect::<Vec<_>>();
        drop(f_hat_mles);
        let etas = matrix_mles
            .iter()
            .map(|matrix_mle| matrix_mle.evaluate(r0.as_slice()).unwrap())
            .collect::<Vec<_>>();
        drop(matrix_mles);

        let mut rhos = Vec::with_capacity(2*k); // need to absorb here as well
        rhos.push(R::one());
        for _ in 1..2*k {
            rhos.push(_transcript.get_small_challenge());
        }
        
        // let yi_s = _cm_i_s.iter().map(|cm_i| cm_i.y);
        let u_0 = rhos.iter().zip(etas.iter()).fold(R::zero(), |acc, (&rho, &eta)| {
            acc + (rho * eta)
        });
        // let x_w_len = _cm_i_s[0].x_w.len();
        // let x_0 = rhos.iter().zip(_cm_i_s.iter())
        //     .fold(vec![R::zero(); x_w_len], |acc, (rho, cm_i)| {
        //         let mut x_w = cm_i.x_w.clone();
        //         x_w.iter_mut().map(|&mut x| x * rho);
        //         acc.iter().zip(x_w.iter())
        //         .map(|(a, x)| *a + *x).collect()
        //     });
        // let y_o = rhos.iter().zip(_cm_i_s.iter())
        //     .fold(vec![R::zero(); x_w_len], |acc, (rho, cm_i)| {
        //         let mut y_i = cm_i.y.clone();
        //         y_i.iter_mut().map(|&mut x| x * rho);
        //         acc.iter().zip(y_i.iter())
        //         .map(|(a, x)| *a + *x).collect()
        //     });

        let f_0 = rhos.iter().zip(_w_s.iter())
            .fold(vec![R::zero();4], |acc, (rho, w_i_s)| {
                let mut f_i = w_i_s.f_arr.clone();
                f_i.iter_mut().for_each(|c| *c = *c * rho);
                acc.iter().zip(f_i.iter()).map(|(a, f)| *a + f).collect()
            }
        );

        let folding_proof = FoldingProof {
            pointshift_sumcheck_proof: sum_check_proof,
            theta_s: thetas,
            eta_s: etas,
        };


=======
        _cm_i_s: &[LCCCS<NTT, P>],
        _w_s: &[Witness<NTT>],
        _transcript: &mut impl Transcript<NTT>,
        _ccs: &CCS<NTT>,
    ) -> Result<(LCCCS<NTT, P>, Witness<NTT>, FoldingProof<NTT>), FoldingError<NTT>> {
>>>>>>> 71ba49be
        todo!()
    }
}

impl<
        CR: PolyRing + From<NTT> + Into<NTT>,
        NTT: OverField,
        P: AjtaiParams,
        DP: DecompositionParams,
        T: Transcript<NTT>,
    > FoldingVerifier<CR, NTT, P, T> for NIFSVerifier<CR, NTT, P, DP, T>
{
    type Prover = NIFSProver<CR, NTT, P, DP, T>;

    fn verify(
<<<<<<< HEAD
        _cm_i_s: &[LCCCS<R>],
        _proof: &<Self::Prover as FoldingProver<R, T>>::Proof,
        _transcript: &mut impl Transcript<R>,
        _ccs: &CCS<R>,
    ) -> Result<LCCCS<R>, FoldingError<R>> {
        let m = _ccs.m;
        let k_times_2 = _cm_i_s.len();
        let log_m = log2(m as f64) as usize;
        // Generate challenges
        // Note: absorb commits
        let alphas: Vec<R> = (0..k_times_2)
            .map(|_| _transcript.get_big_challenge().into())
            .collect::<Vec<_>>();
        let zetas: Vec<R> = (0..k_times_2)
            .map(|_| _transcript.get_big_challenge().into())
            .collect::<Vec<_>>();
        let mut mus: Vec<R> = (0..k_times_2 - 1)
            .map(|_| _transcript.get_big_challenge().into())
            .collect::<Vec<_>>();
        mus.push(R::one());
        let Beta: Vec<R> = (0..log_m)
            .map(|_| _transcript.get_big_challenge().into())
            .collect::<Vec<_>>();

        let poly_info = VPAuxInfo {
            max_degree: _ccs.d + 1,
            num_variables: log_m,
            phantom: std::marker::PhantomData,
        };
        let zis: Vec<Vec<R>> = Vec::with_capacity(_ccs.M.len()); // Grab zis from decomposition step
        let ris: Vec<Vec<R>> = Vec::new(); // Grab ris from decomposition step
        let vs = _cm_i_s.iter().map(|cm_i| cm_i.v).collect::<Vec<R>>();
        let us: Vec<R> = Vec::new(); // Grab us from the decomposition step
        let claim_g1 = alphas
            .iter()
            .zip(vs.iter())
            .fold(R::zero(), |acc, (&alpha, &vi)| acc + (alpha * vi));
        let claim_g2 = zetas
            .iter()
            .zip(us.iter())
            .fold(R::zero(), |acc, (&zeta, &ui)| acc + (zeta * ui));
        let protocol = SumCheckIP {
            claimed_sum: claim_g1 + claim_g2,
            poly_info,
        };
        let verifier = SumCheckVerifier::new(protocol);
        let sub_claim = verifier
            .verify(&_proof.pointshift_sumcheck_proof, _transcript).unwrap();
        let e_asterisk = eq_eval(&Beta, &sub_claim.point).unwrap();
        let e_i_s: Vec<R> = ris.iter().map(|r| eq_eval(r, &sub_claim.point).unwrap()).collect::<Vec<_>>();
        let s = sub_claim.expected_evaluation.clone();

        let b = 2 as u64; // Get this from decomposition step and also remove from create_sumcheck_poly
        let mut should_equal_s = R::one();
        for i in 0..mus.len() {
            let res = _proof.theta_s[i].clone();
            should_equal_s = (0..b).fold(res, |acc, j| {
                let j_ring = R::from(j);
                acc*(_proof.theta_s[i] - j_ring)
            });
            should_equal_s = (0..b).fold(should_equal_s, |acc, j| {
                let j_ring = R::from(j);
                acc*(_proof.theta_s[i] + j_ring)
            });
            should_equal_s = should_equal_s * mus[i];
        }
        should_equal_s = should_equal_s * e_asterisk;
        for i in 0..e_i_s.len() {
           should_equal_s = should_equal_s + (alphas[i] * e_i_s[i] * _proof.theta_s[i]);
        }
        for i in 0..e_i_s.len() {
           should_equal_s = should_equal_s + (zetas[i] * e_i_s[i] * _proof.eta_s[i]);
        }
        match should_equal_s == s {
            true => {},
            false => {
                return Err(FoldingError::SumCheckError(crate::utils::sumcheck::SumCheckError::SumCheckFailed(should_equal_s, s)));
            }
        }

        let mut rhos = Vec::with_capacity(k_times_2); // need to absorb here as well
        rhos.push(R::one());
        for _ in 1..k_times_2 {
            rhos.push(_transcript.get_small_challenge());
        }

        // get y0, u0, v0 and x_w0

=======
        _cm_i_s: &[LCCCS<NTT, P>],
        _proof: &<Self::Prover as FoldingProver<CR, NTT, P, T>>::Proof,
        _transcript: &mut impl Transcript<NTT>,
        _ccs: &CCS<NTT>,
    ) -> Result<LCCCS<NTT, P>, FoldingError<NTT>> {
>>>>>>> 71ba49be
        todo!()
    }
}

fn create_matrix_mle<R: OverField>(
    log_m: usize,
    Mi: &Vec<Vec<R>>,
    zi: &Vec<R>,
) -> DenseMultilinearExtension<R> {
    let zero_vector = usize_to_binary_vector::<R>(0, log2(Mi.len() as f64) as usize);
    let mle_z_ccs_b = mle_val_from_vector(&zi, &zero_vector);
    let evaluations: Vec<R> = mle_matrix_to_val_eval_second(&Mi, &zero_vector)
        .iter()
        .map(|val| *val * mle_z_ccs_b)
        .collect();
    let mle = DenseMultilinearExtension::from_evaluations_vec(log_m, evaluations);

    let matrix_mle = (1..Mi.len())
        .into_iter()
        .map(|i| usize_to_binary_vector::<R>(i, log2(Mi.len() as f64) as usize))
        .fold(mle, |acc, b| {
            let mle_z_ccs_b = mle_val_from_vector(&zi, &b);
            let evaluations: Vec<R> = mle_matrix_to_val_eval_second(&Mi, &b)
                .iter()
                .map(|val| *val * mle_z_ccs_b)
                .collect();
            let mle = DenseMultilinearExtension::from_evaluations_vec(log_m, evaluations);
            acc + mle
        });
    matrix_mle
}

fn create_sumcheck_polynomial<R: OverField>(
    k: usize,
    log_m: usize,
    f_hat_mles: &Vec<DenseMultilinearExtension<R>>,
    alpha_is: &Vec<R>,
    matrix_mles: &Vec<DenseMultilinearExtension<R>>,
    zeta_is: &Vec<R>,
    ris: Vec<Vec<R>>,
    Beta: &Vec<R>,
    mus: &Vec<R>,
) -> VirtualPolynomial<R> {
    let mut g = VirtualPolynomial::new(2 * k);
    let mut g1_plus_g3 = VirtualPolynomial::new(2 * k);
    for i in 0..2 * k {
        let gi_1 = create_g1_i_polynomial(&f_hat_mles[i], alpha_is[i]);
        let gi_3 = create_g3_i_polynomial(&matrix_mles[i], zeta_is[i]);
        let gi_1_plus_gi_3 = Arc::from(gi_1 + gi_3);
        let mut g1_and_g3_virtual = VirtualPolynomial::new_from_mle(&gi_1_plus_gi_3, R::ONE);
        let eq_r_i = build_eq_x_r(ris[i].as_slice()).unwrap();
        g1_and_g3_virtual.mul_by_mle(eq_r_i, R::one());
        g1_plus_g3 = &g1_plus_g3 + &g1_and_g3_virtual;
    }

    let b = 2; // Get this from the decomposition step
    let mut g2 = create_g2_i_polynomial(log_m, &f_hat_mles[0], b, mus[0]);
    for i in 1..2 * k {
        let gi_2 = create_g2_i_polynomial(log_m, &f_hat_mles[i], b, mus[i]);
        g2 = &g2 + &gi_2;
    }
    let eq_beta = build_eq_x_r::<R>(Beta.as_slice()).unwrap();
    g2.mul_by_mle(eq_beta, R::one());
    g = &g1_plus_g3 + &g2;

    g
}

fn create_g1_i_polynomial<R: OverField>(
    fi_mle: &DenseMultilinearExtension<R>,
    alpha_i: R,
) -> DenseMultilinearExtension<R> {
    let mut mle = fi_mle.clone(); // remove clone
    mle.evaluations.iter_mut().for_each(|e| *e = *e * alpha_i);
    mle
}

fn create_g2_i_polynomial<R: OverField>(
    log_m: usize,
    fi_mle: &DenseMultilinearExtension<R>,
    b: u64,
    mu_i: R,
) -> VirtualPolynomial<R> {
    let mut mle_list: Vec<Arc<DenseMultilinearExtension<R>>> = Vec::new();
    let mle_zero = fi_mle.clone();
    mle_list.push(Arc::from(mle_zero));
    for i in 0..b {
        let mut mle_j = fi_mle.clone();
        mle_j
            .evaluations
            .iter_mut()
            .for_each(|e| *e = *e - R::from(i)); // There should be a better way than sub every
                                                 // eval
        mle_list.push(Arc::from(mle_j));
    }
    for i in 0..b {
        let mut mle_j = fi_mle.clone();
        mle_j
            .evaluations
            .iter_mut()
            .for_each(|e| *e = *e + R::from(i));
        mle_list.push(Arc::from(mle_j));
    }
    let mut gi_2 = VirtualPolynomial::new(log_m);
    gi_2.add_mle_list(mle_list, mu_i);
    gi_2
}

fn create_g3_i_polynomial<R: OverField>(
    matrix_mle: &DenseMultilinearExtension<R>,
    zeta_i: R,
) -> DenseMultilinearExtension<R> {
    let mut mle = matrix_mle.clone();
    mle.evaluations.iter_mut().for_each(|e| *e = *e * zeta_i);
    mle
}

fn mle_val_from_vector<R: OverField>(vector: &Vec<R>, values: &Vec<R>) -> R {
    assert_eq!(values.len(), log2(vector.len() as f64) as usize);
    let mle = DenseMultilinearExtension::from_evaluations_vec(values.len(), vector.clone());
    mle.evaluate(values.as_slice()).unwrap()
}

// Convert a bivariate MLE to a univariate MLE by evaluating the second vector
fn mle_matrix_to_val_eval_second<R: OverField>(matrix: &Vec<Vec<R>>, values_y: &Vec<R>) -> Vec<R> {
    assert_eq!(values_y.len(), log2(matrix.len() as f64) as usize);
    (0..matrix[0].len())
        .into_iter()
        .map(|i| mle_val_from_vector(&matrix.iter().map(|col| col[i]).collect(), values_y))
        .collect()
}

fn usize_to_binary_vector<R: OverField>(n: usize, length: usize) -> Vec<R> {
    let mut bits = Vec::new();
    let mut current = n;

    // Extract bits from the number
    while current > 0 {
        bits.push((current & 1) as u8);
        current >>= 1;
    }

    // Reverse to get the bits in correct order
    bits.reverse();

    // Pad with leading zeros if necessary
    if bits.len() < length {
        let padding = length - bits.len();
        bits.splice(0..0, std::iter::repeat(0).take(padding));
    }

    // Convert to the target field elements
    bits.into_iter()
        .map(|bit| if bit == 1 { R::one() } else { R::zero() })
        .collect()
}<|MERGE_RESOLUTION|>--- conflicted
+++ resolved
@@ -1,4 +1,3 @@
-<<<<<<< HEAD
 use std::sync::Arc;
 
 use ark_std::iterable::Iterable;
@@ -7,11 +6,9 @@
     mle::{self, DenseMultilinearExtension},
     polynomials::{build_eq_x_r, eq_eval, VPAuxInfo, VirtualPolynomial},
 };
-=======
 use crate::commitment::AjtaiParams;
 use lattirust_arithmetic::challenge_set::latticefold_challenge_set::OverField;
 use lattirust_arithmetic::ring::PolyRing;
->>>>>>> 71ba49be
 
 use crate::{
     arith::{Witness, CCCS, CCS, LCCCS},
@@ -19,12 +16,8 @@
     utils::sumcheck::{prover::SumCheckProver, verifier::SumCheckVerifier, SumCheckIP, SumCheckProof},
 };
 
-<<<<<<< HEAD
-use super::{error::FoldingError, NIFSProver, NIFSVerifier};
 use libm::log2;
-=======
 use super::{decomposition::DecompositionParams, error::FoldingError, NIFSProver, NIFSVerifier};
->>>>>>> 71ba49be
 
 #[derive(Clone)]
 pub struct FoldingProof<NTT: OverField> {
@@ -71,7 +64,6 @@
     type Error = FoldingError<NTT>;
 
     fn prove(
-<<<<<<< HEAD
         _cm_i_s: &[LCCCS<R>],
         _w_s: &[Witness<R>],
         _transcript: &mut impl Transcript<R>,
@@ -201,13 +193,6 @@
         };
 
 
-=======
-        _cm_i_s: &[LCCCS<NTT, P>],
-        _w_s: &[Witness<NTT>],
-        _transcript: &mut impl Transcript<NTT>,
-        _ccs: &CCS<NTT>,
-    ) -> Result<(LCCCS<NTT, P>, Witness<NTT>, FoldingProof<NTT>), FoldingError<NTT>> {
->>>>>>> 71ba49be
         todo!()
     }
 }
@@ -223,7 +208,6 @@
     type Prover = NIFSProver<CR, NTT, P, DP, T>;
 
     fn verify(
-<<<<<<< HEAD
         _cm_i_s: &[LCCCS<R>],
         _proof: &<Self::Prover as FoldingProver<R, T>>::Proof,
         _transcript: &mut impl Transcript<R>,
@@ -312,13 +296,6 @@
 
         // get y0, u0, v0 and x_w0
 
-=======
-        _cm_i_s: &[LCCCS<NTT, P>],
-        _proof: &<Self::Prover as FoldingProver<CR, NTT, P, T>>::Proof,
-        _transcript: &mut impl Transcript<NTT>,
-        _ccs: &CCS<NTT>,
-    ) -> Result<LCCCS<NTT, P>, FoldingError<NTT>> {
->>>>>>> 71ba49be
         todo!()
     }
 }

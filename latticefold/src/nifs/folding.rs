--- conflicted
+++ resolved
@@ -25,46 +25,6 @@
 mod tests;
 mod utils;
 
-<<<<<<< HEAD
-=======
-#[derive(Clone)]
-pub struct FoldingProof<NTT: OverField> {
-    // Step 2.
-    pub pointshift_sumcheck_proof: sumcheck::Proof<NTT>,
-    // Step 3
-    pub theta_s: Vec<Vec<NTT>>,
-    pub eta_s: Vec<Vec<NTT>>,
-}
-
-pub trait FoldingProver<NTT: SuitableRing, T: TranscriptWithSmallChallenges<NTT>> {
-    fn prove<const C: usize, P: DecompositionParams>(
-        cm_i_s: &[LCCCS<C, NTT>],
-        w_s: &[Witness<NTT>],
-        transcript: &mut impl TranscriptWithSmallChallenges<NTT>,
-        ccs: &CCS<NTT>,
-    ) -> Result<(LCCCS<C, NTT>, Witness<NTT>, FoldingProof<NTT>), FoldingError<NTT>>;
-}
-
-pub trait FoldingVerifier<NTT: SuitableRing, T: TranscriptWithSmallChallenges<NTT>> {
-    fn verify<const C: usize, P: DecompositionParams>(
-        cm_i_s: &[LCCCS<C, NTT>],
-        proof: &FoldingProof<NTT>,
-        transcript: &mut impl TranscriptWithSmallChallenges<NTT>,
-        ccs: &CCS<NTT>,
-    ) -> Result<LCCCS<C, NTT>, FoldingError<NTT>>;
-}
-
-pub struct LFFoldingProver<NTT, T> {
-    _ntt: PhantomData<NTT>,
-    _t: PhantomData<T>,
-}
-
-pub struct LFFoldingVerifier<NTT, T> {
-    _ntt: PhantomData<NTT>,
-    _t: PhantomData<T>,
-}
-
->>>>>>> 003a0fc8
 impl<NTT: SuitableRing, T: TranscriptWithSmallChallenges<NTT>> FoldingProver<NTT, T>
     for LFFoldingProver<NTT, T>
 {
@@ -328,837 +288,4 @@
             h,
         })
     }
-}
-
-<<<<<<< HEAD
-// #[cfg(test)]
-// mod tests {
-//     use rand::thread_rng;
-
-//     use crate::{
-//         arith::{r1cs::get_test_z_split, tests::get_test_ccs, Witness, CCCS},
-//         commitment::AjtaiCommitmentScheme,
-//         decomposition_parameters::DecompositionParams,
-//         nifs::{
-//             decomposition::{
-//                 DecompositionProver, DecompositionVerifier, LFDecompositionProver,
-//                 LFDecompositionVerifier,
-//             },
-//             folding::{FoldingProver, FoldingVerifier, LFFoldingProver, LFFoldingVerifier},
-//             linearization::{
-//                 LFLinearizationProver, LFLinearizationVerifier, LinearizationProver,
-//                 LinearizationVerifier,
-//             },
-//         },
-//         transcript::poseidon::PoseidonTranscript,
-//     };
-//     use cyclotomic_rings::{StarkChallengeSet, StarkRingNTT};
-
-//     // Boilerplate code to generate values needed for testing
-//     type R = StarkRingNTT;
-//     type CS = StarkChallengeSet;
-//     type T = PoseidonTranscript<StarkRingNTT, CS>;
-
-//     #[derive(Clone)]
-//     struct PP;
-
-//     impl DecompositionParams for PP {
-//         const B: u128 = 1_024;
-//         const L: usize = 1;
-//         const B_SMALL: usize = 2;
-//         const K: usize = 10;
-//     }
-
-//     #[test]
-//     fn test_folding() {
-//         const WIT_LEN: usize = 4; // 4 is the length of witness in this (Vitalik's) example
-//         const W: usize = WIT_LEN * PP::L; // the number of columns of the Ajtai matrix
-
-//         let ccs = get_test_ccs::<R>(W);
-//         let (_, x_ccs, w_ccs) = get_test_z_split::<R>(3);
-//         let scheme = AjtaiCommitmentScheme::rand(&mut thread_rng());
-//         let wit: Witness<R> = Witness::from_w_ccs::<PP>(&w_ccs);
-//         let cm_i: CCCS<4, R> = CCCS {
-//             cm: wit.commit::<4, 4, PP>(&scheme).unwrap(),
-//             x_ccs,
-//         };
-
-//         let mut prover_transcript = PoseidonTranscript::<R, CS>::default();
-//         let mut verifier_transcript = PoseidonTranscript::<R, CS>::default();
-
-//         let (_, linearization_proof) =
-//             LFLinearizationProver::<_, T>::prove(&cm_i, &wit, &mut prover_transcript, &ccs)
-//                 .unwrap();
-
-//         let lcccs = LFLinearizationVerifier::<_, PoseidonTranscript<R, CS>>::verify(
-//             &cm_i,
-//             &linearization_proof,
-//             &mut verifier_transcript,
-//             &ccs,
-//         )
-//         .unwrap();
-
-//         let (_, vec_wit, decomposition_proof) = LFDecompositionProver::<_, T>::prove::<4, 4, PP>(
-//             &lcccs,
-//             &wit,
-//             &mut prover_transcript,
-//             &ccs,
-//             &scheme,
-//         )
-//         .unwrap();
-
-//         let vec_lcccs = LFDecompositionVerifier::<_, T>::verify::<4, PP>(
-//             &lcccs,
-//             &decomposition_proof,
-//             &mut verifier_transcript,
-//             &ccs,
-//         )
-//         .unwrap();
-//         let (lcccs, wit_s) = {
-//             let mut lcccs = vec_lcccs.clone();
-//             let mut lcccs_r = vec_lcccs;
-//             lcccs.append(&mut lcccs_r);
-
-//             let mut wit_s = vec_wit.clone();
-//             let mut wit_s_r = vec_wit;
-//             wit_s.append(&mut wit_s_r);
-
-//             (lcccs, wit_s)
-//         };
-//         let (lcccs_prover, _, folding_proof) =
-//             LFFoldingProver::<_, T>::prove::<4, PP>(&lcccs, &wit_s, &mut prover_transcript, &ccs)
-//                 .unwrap();
-
-//         let lcccs_verifier = LFFoldingVerifier::<_, T>::verify::<4, PP>(
-//             &lcccs,
-//             &folding_proof,
-//             &mut verifier_transcript,
-//             &ccs,
-//         )
-//         .unwrap();
-
-//         assert_eq!(lcccs_prover, lcccs_verifier);
-//     }
-
-//     #[test]
-//     fn test_failing_folding_prover() {
-//         const WIT_LEN: usize = 4; // 4 is the length of witness in this (Vitalik's) example
-//         const W: usize = WIT_LEN * PP::L; // the number of columns of the Ajtai matrix
-
-//         let ccs = get_test_ccs::<R>(W);
-//         let (_, x_ccs, w_ccs) = get_test_z_split::<R>(3);
-//         let scheme = AjtaiCommitmentScheme::rand(&mut thread_rng());
-//         let wit: Witness<R> = Witness::from_w_ccs::<PP>(&w_ccs);
-//         let cm_i: CCCS<4, R> = CCCS {
-//             cm: wit.commit::<4, 4, PP>(&scheme).unwrap(),
-//             x_ccs,
-//         };
-
-//         let mut prover_transcript = PoseidonTranscript::<R, CS>::default();
-//         let mut verifier_transcript = PoseidonTranscript::<R, CS>::default();
-
-//         let (_, linearization_proof) =
-//             LFLinearizationProver::<_, T>::prove(&cm_i, &wit, &mut prover_transcript, &ccs)
-//                 .unwrap();
-
-//         let lcccs = LFLinearizationVerifier::<_, PoseidonTranscript<R, CS>>::verify(
-//             &cm_i,
-//             &linearization_proof,
-//             &mut verifier_transcript,
-//             &ccs,
-//         )
-//         .unwrap();
-
-//         let (_, mut vec_wit, decomposition_proof) =
-//             LFDecompositionProver::<_, T>::prove::<4, 4, PP>(
-//                 &lcccs,
-//                 &wit,
-//                 &mut prover_transcript,
-//                 &ccs,
-//                 &scheme,
-//             )
-//             .unwrap();
-
-//         let vec_lcccs = LFDecompositionVerifier::<_, T>::verify::<4, PP>(
-//             &lcccs,
-//             &decomposition_proof,
-//             &mut verifier_transcript,
-//             &ccs,
-//         )
-//         .unwrap();
-
-//         vec_wit[0] = Witness::<R>::from_w_ccs::<PP>(&w_ccs);
-
-//         let res = LFFoldingProver::<_, T>::prove::<4, PP>(
-//             &vec_lcccs,
-//             &vec_wit,
-//             &mut prover_transcript,
-//             &ccs,
-//         );
-
-//         assert!(res.is_err())
-//     }
-// }
-
-// #[cfg(test)]
-// mod tests_stark {
-//     use lattirust_ring::cyclotomic_ring::models::stark_prime::RqNTT;
-//     use num_bigint::BigUint;
-//     use rand::thread_rng;
-
-//     use crate::{
-//         arith::r1cs::get_test_dummy_z_split,
-//         nifs::{
-//             decomposition::{
-//                 DecompositionProver, DecompositionVerifier, LFDecompositionProver,
-//                 LFDecompositionVerifier,
-//             },
-//             folding::{FoldingProver, FoldingVerifier, LFFoldingProver, LFFoldingVerifier},
-//             linearization::LinearizationProver,
-//         },
-//         utils::security_check::check_witness_bound,
-//     };
-//     use crate::{
-//         arith::tests::get_test_dummy_ccs,
-//         utils::security_check::check_ring_modulus_128_bits_security,
-//     };
-//     use crate::{
-//         arith::{Witness, CCCS},
-//         commitment::AjtaiCommitmentScheme,
-//         decomposition_parameters::DecompositionParams,
-//         nifs::linearization::{
-//             LFLinearizationProver, LFLinearizationVerifier, LinearizationVerifier,
-//         },
-//         transcript::poseidon::PoseidonTranscript,
-//     };
-//     use cyclotomic_rings::StarkChallengeSet;
-
-//     #[test]
-//     fn test_dummy_folding() {
-//         #[cfg(feature = "dhat-heap")]
-//         #[global_allocator]
-//         static ALLOC: dhat::Alloc = dhat::Alloc;
-
-//         type R = RqNTT;
-//         type CS = StarkChallengeSet;
-//         type T = PoseidonTranscript<R, CS>;
-
-//         #[derive(Clone)]
-//         struct PP;
-//         impl DecompositionParams for PP {
-//             const B: u128 = 3010936384;
-//             const L: usize = 8;
-//             const B_SMALL: usize = 38;
-//             const K: usize = 6;
-//         }
-
-//         const C: usize = 15;
-//         const X_LEN: usize = 1;
-//         const WIT_LEN: usize = 512;
-//         const W: usize = WIT_LEN * PP::L; // the number of columns of the Ajtai matrix
-//         let r1cs_rows_size = X_LEN + WIT_LEN + 1; // Let's have a square matrix
-
-//         #[cfg(feature = "dhat-heap")]
-//         let _profiler = dhat::Profiler::new_heap(); // Move a round to measure specific parts
-
-//         let ccs = get_test_dummy_ccs::<R, X_LEN, WIT_LEN, W>(r1cs_rows_size);
-//         let (_, x_ccs, w_ccs) = get_test_dummy_z_split::<R, X_LEN, WIT_LEN>();
-//         let scheme = AjtaiCommitmentScheme::rand(&mut thread_rng());
-
-//         let wit = Witness::from_w_ccs::<PP>(&w_ccs);
-
-//         // Make bound and securitty checks
-//         let witness_within_bound = check_witness_bound(&wit, PP::B);
-//         let stark_modulus = BigUint::parse_bytes(
-//             b"3618502788666131000275863779947924135206266826270938552493006944358698582017",
-//             10,
-//         )
-//         .expect("Failed to parse stark_modulus");
-
-//         if check_ring_modulus_128_bits_security(
-//             &stark_modulus,
-//             C,
-//             16,
-//             W,
-//             PP::B,
-//             PP::L,
-//             witness_within_bound,
-//         ) {
-//             println!(" Bound condition satisfied for 128 bits security");
-//         } else {
-//             println!("Bound condition not satisfied for 128 bits security");
-//         }
-
-//         let cm_i = CCCS {
-//             cm: wit.commit::<C, W, PP>(&scheme).unwrap(),
-//             x_ccs,
-//         };
-
-//         let mut prover_transcript = PoseidonTranscript::<R, CS>::default();
-
-//         let linearization_proof =
-//             LFLinearizationProver::<_, T>::prove(&cm_i, &wit, &mut prover_transcript, &ccs);
-
-//         let mut verifier_transcript = PoseidonTranscript::<R, CS>::default();
-
-//         let linearization_verification = LFLinearizationVerifier::<_, T>::verify(
-//             &cm_i,
-//             &linearization_proof
-//                 .expect("Linearization proof generation error")
-//                 .1,
-//             &mut verifier_transcript,
-//             &ccs,
-//         )
-//         .expect("Linearization Verification error");
-
-//         let lcccs = linearization_verification;
-
-//         let decomposition_prover = LFDecompositionProver::<_, T>::prove::<W, C, PP>(
-//             &lcccs,
-//             &wit,
-//             &mut prover_transcript,
-//             &ccs,
-//             &scheme,
-//         );
-
-//         let decomposition_proof =
-//             decomposition_prover.expect("Decomposition proof generation error");
-
-//         let decomposition_verification = LFDecompositionVerifier::<_, T>::verify::<C, PP>(
-//             &lcccs,
-//             &decomposition_proof.2,
-//             &mut verifier_transcript,
-//             &ccs,
-//         );
-
-//         let lcccs = decomposition_verification.expect("Decomposition Verification error");
-
-//         #[cfg(feature = "dhat-heap")]
-//         let _profiler = dhat::Profiler::new_heap();
-//         let (lcccs, wit_s) = {
-//             let mut lcccs = lcccs.clone();
-//             let mut lcccs_r = lcccs.clone();
-//             lcccs.append(&mut lcccs_r);
-
-//             let mut wit_s = decomposition_proof.1.clone();
-//             let mut wit_s_r = decomposition_proof.1;
-//             wit_s.append(&mut wit_s_r);
-
-//             (lcccs, wit_s)
-//         };
-//         let folding_prover =
-//             LFFoldingProver::<_, T>::prove::<C, PP>(&lcccs, &wit_s, &mut prover_transcript, &ccs);
-
-//         let folding_proof = folding_prover.expect("Folding proof generation error");
-
-//         let folding_verification = LFFoldingVerifier::<_, T>::verify::<C, PP>(
-//             &lcccs,
-//             &folding_proof.2,
-//             &mut verifier_transcript,
-//             &ccs,
-//         );
-
-//         folding_verification.expect("Folding Verification error");
-//     }
-// }
-=======
-#[cfg(test)]
-mod tests {
-    use rand::thread_rng;
-
-    use crate::{
-        arith::{r1cs::get_test_z_split, tests::get_test_ccs, Witness, CCCS},
-        commitment::AjtaiCommitmentScheme,
-        decomposition_parameters::DecompositionParams,
-        nifs::{
-            decomposition::{
-                DecompositionProver, DecompositionVerifier, LFDecompositionProver,
-                LFDecompositionVerifier,
-            },
-            folding::{FoldingProver, FoldingVerifier, LFFoldingProver, LFFoldingVerifier},
-            linearization::{
-                LFLinearizationProver, LFLinearizationVerifier, LinearizationProver,
-                LinearizationVerifier,
-            },
-        },
-        transcript::poseidon::PoseidonTranscript,
-    };
-    use cyclotomic_rings::{StarkChallengeSet, StarkRingNTT};
-
-    // Boilerplate code to generate values needed for testing
-    type R = StarkRingNTT;
-    type CS = StarkChallengeSet;
-    type T = PoseidonTranscript<StarkRingNTT, CS>;
-
-    #[derive(Clone)]
-    struct PP;
-
-    impl DecompositionParams for PP {
-        const B: u128 = 1_024;
-        const L: usize = 1;
-        const B_SMALL: usize = 2;
-        const K: usize = 10;
-    }
-
-    #[test]
-    fn test_folding() {
-        const WIT_LEN: usize = 4; // 4 is the length of witness in this (Vitalik's) example
-        const W: usize = WIT_LEN * PP::L; // the number of columns of the Ajtai matrix
-
-        let ccs = get_test_ccs::<R>(W);
-        let (_, x_ccs, w_ccs) = get_test_z_split::<R>(3);
-        let scheme = AjtaiCommitmentScheme::rand(&mut thread_rng());
-        let wit: Witness<R> = Witness::from_w_ccs::<PP>(&w_ccs);
-        let cm_i: CCCS<4, R> = CCCS {
-            cm: wit.commit::<4, 4, PP>(&scheme).unwrap(),
-            x_ccs,
-        };
-
-        let mut prover_transcript = PoseidonTranscript::<R, CS>::default();
-        let mut verifier_transcript = PoseidonTranscript::<R, CS>::default();
-
-        let (_, linearization_proof) =
-            LFLinearizationProver::<_, T>::prove(&cm_i, &wit, &mut prover_transcript, &ccs)
-                .unwrap();
-
-        let lcccs = LFLinearizationVerifier::<_, PoseidonTranscript<R, CS>>::verify(
-            &cm_i,
-            &linearization_proof,
-            &mut verifier_transcript,
-            &ccs,
-        )
-        .unwrap();
-
-        let (_, vec_wit, decomposition_proof) = LFDecompositionProver::<_, T>::prove::<4, 4, PP>(
-            &lcccs,
-            &wit,
-            &mut prover_transcript,
-            &ccs,
-            &scheme,
-        )
-        .unwrap();
-
-        let vec_lcccs = LFDecompositionVerifier::<_, T>::verify::<4, PP>(
-            &lcccs,
-            &decomposition_proof,
-            &mut verifier_transcript,
-            &ccs,
-        )
-        .unwrap();
-        let (lcccs, wit_s) = {
-            let mut lcccs = vec_lcccs.clone();
-            let mut lcccs_r = vec_lcccs;
-            lcccs.append(&mut lcccs_r);
-
-            let mut wit_s = vec_wit.clone();
-            let mut wit_s_r = vec_wit;
-            wit_s.append(&mut wit_s_r);
-
-            (lcccs, wit_s)
-        };
-        let (lcccs_prover, _, folding_proof) =
-            LFFoldingProver::<_, T>::prove::<4, PP>(&lcccs, &wit_s, &mut prover_transcript, &ccs)
-                .unwrap();
-
-        let lcccs_verifier = LFFoldingVerifier::<_, T>::verify::<4, PP>(
-            &lcccs,
-            &folding_proof,
-            &mut verifier_transcript,
-            &ccs,
-        )
-        .unwrap();
-
-        assert_eq!(lcccs_prover, lcccs_verifier);
-    }
-
-    #[test]
-    fn test_failing_folding_prover() {
-        const WIT_LEN: usize = 4; // 4 is the length of witness in this (Vitalik's) example
-        const W: usize = WIT_LEN * PP::L; // the number of columns of the Ajtai matrix
-
-        let ccs = get_test_ccs::<R>(W);
-        let (_, x_ccs, w_ccs) = get_test_z_split::<R>(3);
-        let scheme = AjtaiCommitmentScheme::rand(&mut thread_rng());
-        let wit: Witness<R> = Witness::from_w_ccs::<PP>(&w_ccs);
-        let cm_i: CCCS<4, R> = CCCS {
-            cm: wit.commit::<4, 4, PP>(&scheme).unwrap(),
-            x_ccs,
-        };
-
-        let mut prover_transcript = PoseidonTranscript::<R, CS>::default();
-        let mut verifier_transcript = PoseidonTranscript::<R, CS>::default();
-
-        let (_, linearization_proof) =
-            LFLinearizationProver::<_, T>::prove(&cm_i, &wit, &mut prover_transcript, &ccs)
-                .unwrap();
-
-        let lcccs = LFLinearizationVerifier::<_, PoseidonTranscript<R, CS>>::verify(
-            &cm_i,
-            &linearization_proof,
-            &mut verifier_transcript,
-            &ccs,
-        )
-        .unwrap();
-
-        let (_, mut vec_wit, decomposition_proof) =
-            LFDecompositionProver::<_, T>::prove::<4, 4, PP>(
-                &lcccs,
-                &wit,
-                &mut prover_transcript,
-                &ccs,
-                &scheme,
-            )
-            .unwrap();
-
-        let vec_lcccs = LFDecompositionVerifier::<_, T>::verify::<4, PP>(
-            &lcccs,
-            &decomposition_proof,
-            &mut verifier_transcript,
-            &ccs,
-        )
-        .unwrap();
-
-        vec_wit[0] = Witness::<R>::from_w_ccs::<PP>(&w_ccs);
-
-        let res = LFFoldingProver::<_, T>::prove::<4, PP>(
-            &vec_lcccs,
-            &vec_wit,
-            &mut prover_transcript,
-            &ccs,
-        );
-
-        assert!(res.is_err())
-    }
-}
-
-#[cfg(test)]
-mod tests_goldilocks {
-    use rand::thread_rng;
-
-    use crate::{
-        arith::{r1cs::get_test_z_split, tests::get_test_ccs, Witness, CCCS},
-        commitment::AjtaiCommitmentScheme,
-        decomposition_parameters::DecompositionParams,
-        nifs::{
-            decomposition::{
-                DecompositionProver, DecompositionVerifier, LFDecompositionProver,
-                LFDecompositionVerifier,
-            },
-            folding::{FoldingProver, FoldingVerifier, LFFoldingProver, LFFoldingVerifier},
-            linearization::{
-                LFLinearizationProver, LFLinearizationVerifier, LinearizationProver,
-                LinearizationVerifier,
-            },
-        },
-        transcript::poseidon::PoseidonTranscript,
-    };
-    use cyclotomic_rings::{GoldilocksChallengeSet, GoldilocksRingNTT};
-
-    // Boilerplate code to generate values needed for testing
-    type R = GoldilocksRingNTT;
-    type CS = GoldilocksChallengeSet;
-    type T = PoseidonTranscript<GoldilocksRingNTT, CS>;
-
-    #[derive(Clone)]
-    struct PP;
-
-    impl DecompositionParams for PP {
-        const B: u128 = 1_024;
-        const L: usize = 1;
-        const B_SMALL: usize = 2;
-        const K: usize = 10;
-    }
-
-    #[test]
-    fn test_folding() {
-        const WIT_LEN: usize = 4; // 4 is the length of witness in this (Vitalik's) example
-        const W: usize = WIT_LEN * PP::L; // the number of columns of the Ajtai matrix
-
-        let ccs = get_test_ccs::<R>(W);
-        let (_, x_ccs, w_ccs) = get_test_z_split::<R>(3);
-        let scheme = AjtaiCommitmentScheme::rand(&mut thread_rng());
-        let wit: Witness<R> = Witness::from_w_ccs::<PP>(&w_ccs);
-        let cm_i: CCCS<4, R> = CCCS {
-            cm: wit.commit::<4, 4, PP>(&scheme).unwrap(),
-            x_ccs,
-        };
-
-        let mut prover_transcript = PoseidonTranscript::<R, CS>::default();
-        let mut verifier_transcript = PoseidonTranscript::<R, CS>::default();
-
-        let (_, linearization_proof) =
-            LFLinearizationProver::<_, T>::prove(&cm_i, &wit, &mut prover_transcript, &ccs)
-                .unwrap();
-
-        let lcccs = LFLinearizationVerifier::<_, PoseidonTranscript<R, CS>>::verify(
-            &cm_i,
-            &linearization_proof,
-            &mut verifier_transcript,
-            &ccs,
-        )
-        .unwrap();
-
-        let (_, vec_wit, decomposition_proof) = LFDecompositionProver::<_, T>::prove::<4, 4, PP>(
-            &lcccs,
-            &wit,
-            &mut prover_transcript,
-            &ccs,
-            &scheme,
-        )
-        .unwrap();
-
-        let vec_lcccs = LFDecompositionVerifier::<_, T>::verify::<4, PP>(
-            &lcccs,
-            &decomposition_proof,
-            &mut verifier_transcript,
-            &ccs,
-        )
-        .unwrap();
-        let (lcccs, wit_s) = {
-            let mut lcccs = vec_lcccs.clone();
-            let mut lcccs_r = vec_lcccs;
-            lcccs.append(&mut lcccs_r);
-
-            let mut wit_s = vec_wit.clone();
-            let mut wit_s_r = vec_wit;
-            wit_s.append(&mut wit_s_r);
-
-            (lcccs, wit_s)
-        };
-        let (lcccs_prover, _, folding_proof) =
-            LFFoldingProver::<_, T>::prove::<4, PP>(&lcccs, &wit_s, &mut prover_transcript, &ccs)
-                .unwrap();
-
-        let lcccs_verifier = LFFoldingVerifier::<_, T>::verify::<4, PP>(
-            &lcccs,
-            &folding_proof,
-            &mut verifier_transcript,
-            &ccs,
-        )
-        .unwrap();
-
-        assert_eq!(lcccs_prover, lcccs_verifier);
-    }
-
-    #[test]
-    fn test_failing_folding_prover() {
-        const WIT_LEN: usize = 4; // 4 is the length of witness in this (Vitalik's) example
-        const W: usize = WIT_LEN * PP::L; // the number of columns of the Ajtai matrix
-
-        let ccs = get_test_ccs::<R>(W);
-        let (_, x_ccs, w_ccs) = get_test_z_split::<R>(3);
-        let scheme = AjtaiCommitmentScheme::rand(&mut thread_rng());
-        let wit: Witness<R> = Witness::from_w_ccs::<PP>(&w_ccs);
-        let cm_i: CCCS<4, R> = CCCS {
-            cm: wit.commit::<4, 4, PP>(&scheme).unwrap(),
-            x_ccs,
-        };
-
-        let mut prover_transcript = PoseidonTranscript::<R, CS>::default();
-        let mut verifier_transcript = PoseidonTranscript::<R, CS>::default();
-
-        let (_, linearization_proof) =
-            LFLinearizationProver::<_, T>::prove(&cm_i, &wit, &mut prover_transcript, &ccs)
-                .unwrap();
-
-        let lcccs = LFLinearizationVerifier::<_, PoseidonTranscript<R, CS>>::verify(
-            &cm_i,
-            &linearization_proof,
-            &mut verifier_transcript,
-            &ccs,
-        )
-        .unwrap();
-
-        let (_, mut vec_wit, decomposition_proof) =
-            LFDecompositionProver::<_, T>::prove::<4, 4, PP>(
-                &lcccs,
-                &wit,
-                &mut prover_transcript,
-                &ccs,
-                &scheme,
-            )
-            .unwrap();
-
-        let vec_lcccs = LFDecompositionVerifier::<_, T>::verify::<4, PP>(
-            &lcccs,
-            &decomposition_proof,
-            &mut verifier_transcript,
-            &ccs,
-        )
-        .unwrap();
-
-        vec_wit[0] = Witness::<R>::from_w_ccs::<PP>(&w_ccs);
-
-        let res = LFFoldingProver::<_, T>::prove::<4, PP>(
-            &vec_lcccs,
-            &vec_wit,
-            &mut prover_transcript,
-            &ccs,
-        );
-
-        assert!(res.is_err())
-    }
-}
-
-#[cfg(test)]
-mod tests_stark {
-    use lattirust_ring::cyclotomic_ring::models::stark_prime::RqNTT;
-    use num_bigint::BigUint;
-    use rand::thread_rng;
-
-    use crate::{
-        arith::r1cs::get_test_dummy_z_split,
-        nifs::{
-            decomposition::{
-                DecompositionProver, DecompositionVerifier, LFDecompositionProver,
-                LFDecompositionVerifier,
-            },
-            folding::{FoldingProver, FoldingVerifier, LFFoldingProver, LFFoldingVerifier},
-            linearization::LinearizationProver,
-        },
-        utils::security_check::check_witness_bound,
-    };
-    use crate::{
-        arith::tests::get_test_dummy_ccs,
-        utils::security_check::check_ring_modulus_128_bits_security,
-    };
-    use crate::{
-        arith::{Witness, CCCS},
-        commitment::AjtaiCommitmentScheme,
-        decomposition_parameters::DecompositionParams,
-        nifs::linearization::{
-            LFLinearizationProver, LFLinearizationVerifier, LinearizationVerifier,
-        },
-        transcript::poseidon::PoseidonTranscript,
-    };
-    use cyclotomic_rings::StarkChallengeSet;
-
-    #[test]
-    fn test_dummy_folding() {
-        #[cfg(feature = "dhat-heap")]
-        #[global_allocator]
-        static ALLOC: dhat::Alloc = dhat::Alloc;
-
-        type R = RqNTT;
-        type CS = StarkChallengeSet;
-        type T = PoseidonTranscript<R, CS>;
-
-        #[derive(Clone)]
-        struct PP;
-        impl DecompositionParams for PP {
-            const B: u128 = 3010936384;
-            const L: usize = 8;
-            const B_SMALL: usize = 38;
-            const K: usize = 6;
-        }
-
-        const C: usize = 15;
-        const X_LEN: usize = 1;
-        const WIT_LEN: usize = 512;
-        const W: usize = WIT_LEN * PP::L; // the number of columns of the Ajtai matrix
-        let r1cs_rows_size = X_LEN + WIT_LEN + 1; // Let's have a square matrix
-
-        #[cfg(feature = "dhat-heap")]
-        let _profiler = dhat::Profiler::new_heap(); // Move a round to measure specific parts
-
-        let ccs = get_test_dummy_ccs::<R, X_LEN, WIT_LEN, W>(r1cs_rows_size);
-        let (_, x_ccs, w_ccs) = get_test_dummy_z_split::<R, X_LEN, WIT_LEN>();
-        let scheme = AjtaiCommitmentScheme::rand(&mut thread_rng());
-
-        let wit = Witness::from_w_ccs::<PP>(&w_ccs);
-
-        // Make bound and securitty checks
-        let witness_within_bound = check_witness_bound(&wit, PP::B);
-        let stark_modulus = BigUint::parse_bytes(
-            b"3618502788666131000275863779947924135206266826270938552493006944358698582017",
-            10,
-        )
-        .expect("Failed to parse stark_modulus");
-
-        if check_ring_modulus_128_bits_security(
-            &stark_modulus,
-            C,
-            16,
-            W,
-            PP::B,
-            PP::L,
-            witness_within_bound,
-        ) {
-            println!(" Bound condition satisfied for 128 bits security");
-        } else {
-            println!("Bound condition not satisfied for 128 bits security");
-        }
-
-        let cm_i = CCCS {
-            cm: wit.commit::<C, W, PP>(&scheme).unwrap(),
-            x_ccs,
-        };
-
-        let mut prover_transcript = PoseidonTranscript::<R, CS>::default();
-
-        let linearization_proof =
-            LFLinearizationProver::<_, T>::prove(&cm_i, &wit, &mut prover_transcript, &ccs);
-
-        let mut verifier_transcript = PoseidonTranscript::<R, CS>::default();
-
-        let linearization_verification = LFLinearizationVerifier::<_, T>::verify(
-            &cm_i,
-            &linearization_proof
-                .expect("Linearization proof generation error")
-                .1,
-            &mut verifier_transcript,
-            &ccs,
-        )
-        .expect("Linearization Verification error");
-
-        let lcccs = linearization_verification;
-
-        let decomposition_prover = LFDecompositionProver::<_, T>::prove::<W, C, PP>(
-            &lcccs,
-            &wit,
-            &mut prover_transcript,
-            &ccs,
-            &scheme,
-        );
-
-        let decomposition_proof =
-            decomposition_prover.expect("Decomposition proof generation error");
-
-        let decomposition_verification = LFDecompositionVerifier::<_, T>::verify::<C, PP>(
-            &lcccs,
-            &decomposition_proof.2,
-            &mut verifier_transcript,
-            &ccs,
-        );
-
-        let lcccs = decomposition_verification.expect("Decomposition Verification error");
-
-        #[cfg(feature = "dhat-heap")]
-        let _profiler = dhat::Profiler::new_heap();
-        let (lcccs, wit_s) = {
-            let mut lcccs = lcccs.clone();
-            let mut lcccs_r = lcccs.clone();
-            lcccs.append(&mut lcccs_r);
-
-            let mut wit_s = decomposition_proof.1.clone();
-            let mut wit_s_r = decomposition_proof.1;
-            wit_s.append(&mut wit_s_r);
-
-            (lcccs, wit_s)
-        };
-        let folding_prover =
-            LFFoldingProver::<_, T>::prove::<C, PP>(&lcccs, &wit_s, &mut prover_transcript, &ccs);
-
-        let folding_proof = folding_prover.expect("Folding proof generation error");
-
-        let folding_verification = LFFoldingVerifier::<_, T>::verify::<C, PP>(
-            &lcccs,
-            &folding_proof.2,
-            &mut verifier_transcript,
-            &ccs,
-        );
-
-        folding_verification.expect("Folding Verification error");
-    }
-}
->>>>>>> 003a0fc8
+}
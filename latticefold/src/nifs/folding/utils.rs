--- conflicted
+++ resolved
@@ -287,7 +287,6 @@
     {
         let mut mle_list: Vec<Arc<DenseMultilinearExtension<NTT>>> = Vec::new();
 
-<<<<<<< HEAD
         for i in 1..b {
             let i_hat = NTT::from(i as u128);
 
@@ -301,19 +300,6 @@
 
         let _ = g.add_mle_list(mle_list, mu);
     }
-=======
-    for i in 1..b {
-        let i_hat = NTT::from(i as u128);
-        mle_list.push(Arc::new(fi_mle.clone() - i_hat));
-        mle_list.push(Arc::new(fi_mle.clone() + i_hat));
-    }
-
-    mle_list.push(Arc::from(fi_mle));
-    mle_list.push(beta_eq_x);
-
-    g.add_mle_list(mle_list, mu_i)?;
-
->>>>>>> 6975c8b1
     Ok(())
 }
 

#![allow(non_snake_case)]

use ark_ff::Zero;
use ark_ff::{Field, PrimeField};
use ark_std::iter::successors;
use ark_std::iterable::Iterable;

// use ark_std::sync::Arc;
use cyclotomic_rings::{rings::SuitableRing, rotation::rot_lin_combination};
use lattirust_ring::{cyclotomic_ring::CRT, Ring};

use crate::ark_base::*;
use crate::commitment::Commitment;
use crate::nifs::error::FoldingError;
use crate::transcript::TranscriptWithShortChallenges;
use crate::utils::sumcheck::utils::build_eq_x_r;
use crate::{
    arith::{CCS, LCCCS},
    decomposition_parameters::DecompositionParams,
    transcript::Transcript,
};
use lattirust_poly::mle::DenseMultilinearExtension;
use lattirust_ring::{OverField, PolyRing};

pub(crate) trait SqueezeAlphaBetaZetaMu<NTT: SuitableRing> {
    fn squeeze_alpha_beta_zeta_mu<P: DecompositionParams>(
        &mut self,
        log_m: usize,
    ) -> (Vec<NTT>, Vec<NTT>, Vec<NTT>, Vec<NTT>);
}

impl<NTT: SuitableRing, T: Transcript<NTT>> SqueezeAlphaBetaZetaMu<NTT> for T {
    fn squeeze_alpha_beta_zeta_mu<P: DecompositionParams>(
        &mut self,
        log_m: usize,
    ) -> (Vec<NTT>, Vec<NTT>, Vec<NTT>, Vec<NTT>) {
        self.absorb_field_element(&<NTT::BaseRing as Field>::from_base_prime_field(
            <NTT::BaseRing as Field>::BasePrimeField::from_be_bytes_mod_order(b"alpha_s"),
        ));
        let alpha_s = self
            .get_challenges(2 * P::K)
            .into_iter()
            .map(|x| NTT::from(x))
            .collect::<Vec<_>>();

        self.absorb_field_element(&<NTT::BaseRing as Field>::from_base_prime_field(
            <NTT::BaseRing as Field>::BasePrimeField::from_be_bytes_mod_order(b"zeta_s"),
        ));
        let zeta_s = self
            .get_challenges(2 * P::K)
            .into_iter()
            .map(|x| NTT::from(x))
            .collect::<Vec<_>>();

        self.absorb_field_element(&<NTT::BaseRing as Field>::from_base_prime_field(
            <NTT::BaseRing as Field>::BasePrimeField::from_be_bytes_mod_order(b"mu_s"),
        ));
        let mut mu_s = self
            .get_challenges((2 * P::K) - 1)
            .into_iter()
            .map(|x| NTT::from(x))
            .collect::<Vec<_>>(); // Note is one challenge less

        mu_s.push(NTT::ONE);

        self.absorb_field_element(&<NTT::BaseRing as Field>::from_base_prime_field(
            <NTT::BaseRing as Field>::BasePrimeField::from_be_bytes_mod_order(b"beta_s"),
        ));
        let beta_s = self
            .get_challenges(log_m)
            .into_iter()
            .map(|x| NTT::from(x))
            .collect::<Vec<_>>();

        (alpha_s, beta_s, zeta_s, mu_s)
    }
}

pub fn get_rhos<R: SuitableRing, T: TranscriptWithShortChallenges<R>, P: DecompositionParams>(
    transcript: &mut T,
) -> (Vec<R::CoefficientRepresentation>, Vec<R>) {
    transcript.absorb_field_element(&<R::BaseRing as Field>::from_base_prime_field(
        <R::BaseRing as Field>::BasePrimeField::from_be_bytes_mod_order(b"rho_s"),
    ));

    let mut rhos_coeff = transcript.get_small_challenges((2 * P::K) - 1); // Note that we are missing the first element
    rhos_coeff.push(R::CoefficientRepresentation::ONE);
    let rhos = CRT::elementwise_crt(rhos_coeff.clone());
    (rhos_coeff, rhos)
}

#[allow(clippy::too_many_arguments)]
pub fn create_sumcheck_polynomial<NTT: OverField, DP: DecompositionParams>(
    log_m: usize,
    f_hat_mles: Vec<Vec<DenseMultilinearExtension<NTT>>>,
    alpha_s: &[NTT],
    challenged_Ms_1: &DenseMultilinearExtension<NTT>,
    challenged_Ms_2: &DenseMultilinearExtension<NTT>,
    r_s: &[Vec<NTT>],
    beta_s: &[NTT],
    mu_s: &[NTT],
) -> Result<(Vec<DenseMultilinearExtension<NTT>>, usize), FoldingError<NTT>> {
    if alpha_s.len() != 2 * DP::K
        || f_hat_mles.len() != 2 * DP::K
        || r_s.len() != 2 * DP::K
        || beta_s.len() != log_m
        || mu_s.len() != 2 * DP::K
    {
        return Err(FoldingError::IncorrectLength);
    }

    #[cfg(test)]
    {
        if r_s[..DP::K].iter().any(|r| r != &r_s[0])
            || r_s[DP::K..].iter().any(|r| r != &r_s[DP::K])
        {
            return Err(FoldingError::SumcheckChallengeError);
        }
    }

    let len = 2 + 2 + // g1 + g3
        1 + f_hat_mles.len() * f_hat_mles[0].len(); // g2
    let mut mles = Vec::with_capacity(len);

    // We assume here that decomposition subprotocol puts the same r challenge point
    // into all decomposed linearized commitments
    let r_i_eq = build_eq_x_r(&r_s[0])?;
    prepare_g1_and_3_k_mles_list(
        &mut mles,
        r_i_eq.clone(),
        &f_hat_mles[0..DP::K],
        &alpha_s[0..DP::K],
        challenged_Ms_1,
    );

    let r_i_eq = build_eq_x_r(&r_s[DP::K])?;
    prepare_g1_and_3_k_mles_list(
        &mut mles,
        r_i_eq,
        &f_hat_mles[DP::K..2 * DP::K],
        &alpha_s[DP::K..2 * DP::K],
        challenged_Ms_2,
    );

    // g2
    let beta_eq_x = build_eq_x_r(beta_s)?;
    prepare_g2_i_mle_list(&mut mles, beta_eq_x, f_hat_mles);

    let degree = 2 * DP::B_SMALL;

    Ok((mles, degree))
}

pub fn sumcheck_polynomial_comb_fn<NTT: SuitableRing, P: DecompositionParams>(
    vals: &[NTT],
    mu_s: &[NTT],
) -> NTT {
    let extension_degree = NTT::CoefficientRepresentation::dimension() / <NTT>::dimension();

    // Add eq_r * g1 * g3 for first k
    let mut result = vals[0] * vals[1];

    // Add eq_r * g1 * g3 for second k
    result += vals[2] * vals[3];

    // We have k * extension degree mles of b
    // each one consists of (2 * small_b) -1 extensions
    // We start at index 5
    // Multiply each group of (2 * small_b) -1 extensions
    // Then multiply by the eq_beta evaluation at index 4
    for (k, mu) in mu_s.iter().enumerate() {
        let mut inter_result = NTT::zero();
        for d in (0..extension_degree).rev() {
            let i = k * extension_degree + d;

            let f_i = vals[5 + i];

            if f_i.is_zero() {
                if !inter_result.is_zero() {
                    inter_result *= mu;
                }
                continue;
            }

            // start with eq_b
            let mut eval = vals[4];

            let f_i_squared = f_i * f_i;

            for b in 1..<P>::B_SMALL {
                let multiplicand = f_i_squared - NTT::from(b as u128 * b as u128);
                if multiplicand.is_zero() {
                    eval = NTT::zero();
                    break;
                }
                eval *= multiplicand
            }
            eval *= f_i;
            inter_result += eval;
            inter_result *= mu
        }
        result += inter_result;
    }

    result
}

/// The grand sum from point 4 of the Latticefold folding protocol.
pub fn compute_sumcheck_claim_expected_value<NTT: Ring, P: DecompositionParams>(
    alpha_s: &[NTT],
    mu_s: &[NTT],
    theta_s: &[Vec<NTT>],
    e_asterisk: NTT,
    e_s: &[NTT],
    zeta_s: &[NTT],
    eta_s: &[Vec<NTT>],
) -> NTT {
    (0..(2 * P::K))
        .map(|i| {
            // Evaluation claims about f hats.
            let mut s_summand: NTT = successors(Some(alpha_s[i]), |alpha_power| {
                Some(alpha_s[i] * alpha_power)
            })
            .zip(theta_s[i].iter())
            .map(|(pow_of_alpha_i, theta)| pow_of_alpha_i * e_s[i] * theta) // Might need to change e_s[i] double check
            .sum();

            // norm range check contribution
            s_summand += e_asterisk
                * successors(Some(mu_s[i]), |mu_power| Some(mu_s[i] * mu_power))
                    .zip(theta_s[i].iter())
                    .map(|(mu_power, &theta)| {
                        mu_power
                            * theta
                            * (1..P::B_SMALL)
                                .map(|x| NTT::from(x as u128))
                                .map(|j_hat| (theta - j_hat) * (theta + j_hat))
                                .product::<NTT>()
                    })
                    .sum::<NTT>();

            // linearisation claims contribuition
            s_summand += e_s[i]
                * successors(Some(zeta_s[i]), |&zeta| Some(zeta * zeta_s[i]))
                    .zip(eta_s[i].iter())
                    .map(|(pow_of_zeta, eta_i_j)| pow_of_zeta * eta_i_j)
                    .sum::<NTT>();

            s_summand
        })
        .sum()
}

<<<<<<< HEAD
pub fn compute_v0_u0_x0_cm_0<const C: usize, NTT: SuitableRing>(
    rho_s: &[NTT::CoefficientRepresentation],
=======
pub(super) fn compute_v0_u0_x0_cm_0<const C: usize, NTT: SuitableRing>(
    rho_s_coeff: Vec<NTT::CoefficientRepresentation>,
    rho_s: Vec<NTT>,
>>>>>>> b343d97e
    theta_s: &[Vec<NTT>],
    cm_i_s: &[LCCCS<C, NTT>],
    eta_s: &[Vec<NTT>],
    ccs: &CCS<NTT>,
) -> (Vec<NTT>, Commitment<C, NTT>, Vec<NTT>, Vec<NTT>) {
    let v_0: Vec<NTT> = rot_lin_combination(&rho_s_coeff, theta_s);

    let cm_0: Commitment<C, NTT> = rho_s
        .iter()
        .zip(cm_i_s.iter())
        .map(|(&rho_i, cm_i)| cm_i.cm.clone() * rho_i)
        .sum();

    let u_0: Vec<NTT> = rho_s
        .iter()
        .zip(eta_s.iter())
        .map(|(&rho_i, etas_i)| {
            etas_i
                .iter()
                .map(|etas_i_j| rho_i * etas_i_j)
                .collect::<Vec<NTT>>()
        })
        .fold(vec![NTT::zero(); ccs.l], |mut acc, rho_i_times_etas_i| {
            acc.iter_mut()
                .zip(rho_i_times_etas_i)
                .for_each(|(acc_j, rho_i_times_etas_i_j)| {
                    *acc_j += rho_i_times_etas_i_j;
                });

            acc
        });

    let x_0: Vec<NTT> = rho_s
        .iter()
        .zip(cm_i_s.iter())
        .map(|(&rho_i, cm_i)| {
            cm_i.x_w
                .iter()
                .map(|x_w_i| rho_i * x_w_i)
                .collect::<Vec<NTT>>()
        })
        .fold(vec![NTT::zero(); ccs.n], |mut acc, rho_i_times_x_w_i| {
            acc.iter_mut()
                .zip(rho_i_times_x_w_i)
                .for_each(|(acc_j, rho_i_times_x_w_i)| {
                    *acc_j += rho_i_times_x_w_i;
                });

            acc
        });

    (v_0, cm_0, u_0, x_0)
}

fn prepare_g1_and_3_k_mles_list<NTT: OverField>(
    mles: &mut Vec<DenseMultilinearExtension<NTT>>,
    r_i_eq: DenseMultilinearExtension<NTT>,
    f_hat_mle_s: &[Vec<DenseMultilinearExtension<NTT>>],
    alpha_s: &[NTT],
    challenged_Ms: &DenseMultilinearExtension<NTT>,
) {
    let mut combined_mle: DenseMultilinearExtension<NTT> = DenseMultilinearExtension::zero();

    for (fi_hat_mle_s, alpha_i) in f_hat_mle_s.iter().zip(alpha_s.iter()) {
        let mut mle = DenseMultilinearExtension::zero();
        for fi_hat_mle in fi_hat_mle_s.iter().rev() {
            mle += fi_hat_mle;
            mle *= *alpha_i;
        }
        combined_mle += mle;
    }

    combined_mle += challenged_Ms;

    mles.push(r_i_eq);
    mles.push(combined_mle);
}

fn prepare_g2_i_mle_list<NTT: OverField>(
    mles: &mut Vec<DenseMultilinearExtension<NTT>>,
    beta_eq_x: DenseMultilinearExtension<NTT>,
    f_hat_mles: Vec<Vec<DenseMultilinearExtension<NTT>>>,
) {
    mles.push(beta_eq_x);
    f_hat_mles
        .into_iter()
        .for_each(|mut fhms| mles.append(&mut fhms))
}<|MERGE_RESOLUTION|>--- conflicted
+++ resolved
@@ -251,14 +251,9 @@
         .sum()
 }
 
-<<<<<<< HEAD
 pub fn compute_v0_u0_x0_cm_0<const C: usize, NTT: SuitableRing>(
-    rho_s: &[NTT::CoefficientRepresentation],
-=======
-pub(super) fn compute_v0_u0_x0_cm_0<const C: usize, NTT: SuitableRing>(
     rho_s_coeff: Vec<NTT::CoefficientRepresentation>,
     rho_s: Vec<NTT>,
->>>>>>> b343d97e
     theta_s: &[Vec<NTT>],
     cm_i_s: &[LCCCS<C, NTT>],
     eta_s: &[Vec<NTT>],

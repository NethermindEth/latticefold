use crate::arith::{CCS, LCCCS};
use crate::ark_base::Vec;
use crate::decomposition_parameters::test_params::{BabyBearDP, StarkFoldingDP, DP};
use crate::nifs::folding::utils::SqueezeAlphaBetaZetaMu;
use crate::nifs::folding::{
    prepare_public_output,
    utils::{compute_v0_u0_x0_cm_0, create_sumcheck_polynomial, get_rhos},
    FoldingProver, FoldingVerifier, LFFoldingProver, LFFoldingVerifier,
};
use crate::nifs::FoldingProof;
use crate::transcript::{Transcript, TranscriptWithShortChallenges};
#[cfg(feature = "jolt-sumcheck")]
use crate::utils::sumcheck::prover::ProverState;
use crate::utils::sumcheck::{
    virtual_polynomial::{eq_eval, VPAuxInfo},
    MLSumcheck,
};
use crate::{
    arith::{r1cs::get_test_z_split, tests::get_test_ccs, Witness, CCCS},
    commitment::AjtaiCommitmentScheme,
    decomposition_parameters::DecompositionParams,
    nifs::{
        decomposition::{
            DecompositionProver, DecompositionVerifier, LFDecompositionProver,
            LFDecompositionVerifier,
        },
        linearization::{
            LFLinearizationProver, LFLinearizationVerifier, LinearizationProver,
            LinearizationVerifier,
        },
    },
    transcript::poseidon::PoseidonTranscript,
};
use ark_ff::{Field, PrimeField};
use ark_serialize::{CanonicalDeserialize, CanonicalSerialize, Compress, Validate};
use ark_std::{io::Cursor, test_rng};
use cyclotomic_rings::challenge_set::LatticefoldChallengeSet;
use cyclotomic_rings::rings::{
    BabyBearChallengeSet, BabyBearRingNTT, FrogChallengeSet, GoldilocksChallengeSet,
    StarkChallengeSet, SuitableRing,
};
use lattirust_poly::mle::DenseMultilinearExtension;
<<<<<<< HEAD
use lattirust_poly::polynomials::VPAuxInfo;
=======
>>>>>>> 3d92e637
use lattirust_ring::cyclotomic_ring::models::{
    frog_ring::RqNTT as FrogRqNTT, goldilocks::RqNTT as GoldilocksRqNTT,
    stark_prime::RqNTT as StarkRqNTT,
};
use lattirust_ring::cyclotomic_ring::{CRT, ICRT};
use lattirust_ring::Ring;
use num_traits::{One, Zero};
use rand::Rng;

const C: usize = 4;
const WIT_LEN: usize = 4;

fn setup_test_environment<RqNTT, CS, DP, const C: usize, const W: usize>(
    generate_proof: bool,
) -> (
    Vec<LCCCS<C, RqNTT>>,
    Vec<Witness<RqNTT>>,
    PoseidonTranscript<RqNTT, CS>,
    CCS<RqNTT>,
    Option<FoldingProof<RqNTT>>,
    Vec<Vec<DenseMultilinearExtension<RqNTT>>>,
)
where
    RqNTT: SuitableRing,
    CS: LatticefoldChallengeSet<RqNTT>,
    DP: DecompositionParams,
{
    let ccs = get_test_ccs::<RqNTT>(W, DP::L);
    let mut rng = test_rng();
    let (_, x_ccs, w_ccs) = get_test_z_split::<RqNTT>(rng.gen_range(0..64));
    let scheme = AjtaiCommitmentScheme::rand(&mut rng);

    let wit = Witness::from_w_ccs::<DP>(w_ccs);
    let cm_i = CCCS {
        cm: wit.commit::<C, W, DP>(&scheme).unwrap(),
        x_ccs,
    };
    let mut prover_transcript = PoseidonTranscript::<RqNTT, CS>::default();
    let mut verifier_transcript = PoseidonTranscript::<RqNTT, CS>::default();

    let (_, linearization_proof) =
        LFLinearizationProver::<_, PoseidonTranscript<RqNTT, CS>>::prove(
            &cm_i,
            &wit,
            &mut prover_transcript,
            &ccs,
        )
        .unwrap();

    let lcccs = LFLinearizationVerifier::<_, PoseidonTranscript<RqNTT, CS>>::verify(
        &cm_i,
        &linearization_proof,
        &mut verifier_transcript,
        &ccs,
    )
    .unwrap();

    let (mz_mles, _, wit_vec, decomposition_proof) =
        LFDecompositionProver::<_, PoseidonTranscript<RqNTT, CS>>::prove::<W, C, DP>(
            &lcccs,
            &wit,
            &mut prover_transcript,
            &ccs,
            &scheme,
        )
        .unwrap();

    let lcccs_vec = LFDecompositionVerifier::<_, PoseidonTranscript<RqNTT, CS>>::verify::<C, DP>(
        &lcccs,
        &decomposition_proof,
        &mut verifier_transcript,
        &ccs,
    )
    .unwrap();

    let (lcccs, wit_s, mz_mles) = {
        let mut lcccs = lcccs_vec.clone();
        let mut lcccs_r = lcccs_vec;
        lcccs.append(&mut lcccs_r);

        let mut wit_s = wit_vec.clone();
        let mut wit_s_r = wit_vec;
        wit_s.append(&mut wit_s_r);

        let mut mz_mles_vec = mz_mles.clone();
        let mut mz_mles_r = mz_mles;
        mz_mles_vec.append(&mut mz_mles_r);
        (lcccs, wit_s, mz_mles_vec)
    };

    let folding_proof = if generate_proof {
        Some(generate_folding_proof(
            &ccs,
            &mut prover_transcript,
            &lcccs,
            &wit_s,
            mz_mles.clone(),
        ))
    } else {
        None
    };

    (
        lcccs,
        wit_s,
        verifier_transcript,
        ccs,
        folding_proof,
        mz_mles,
    )
}

fn generate_folding_proof<RqNTT, CS, const C: usize>(
    ccs: &CCS<RqNTT>,
    prover_transcript: &mut PoseidonTranscript<RqNTT, CS>,
    lcccs: &[LCCCS<C, RqNTT>],
    wit_s: &[Witness<RqNTT>],
    mz_mles: Vec<Vec<DenseMultilinearExtension<RqNTT>>>,
) -> FoldingProof<RqNTT>
where
    RqNTT: SuitableRing,
    CS: LatticefoldChallengeSet<RqNTT>,
{
    let (_, _, folding_proof) = LFFoldingProver::<RqNTT, PoseidonTranscript<RqNTT, CS>>::prove::<
        C,
        DP,
    >(lcccs, wit_s, prover_transcript, ccs, &mz_mles)
    .unwrap();
    folding_proof
}

#[test]
fn test_setup_f_hat_mles() {
    type RqNTT = StarkRqNTT;
    type CS = StarkChallengeSet;
    type DP = StarkFoldingDP;
    const W: usize = WIT_LEN * DP::L;

    let (_, wit_s, _, ccs, _, _) = setup_test_environment::<RqNTT, CS, DP, C, W>(false);
    let f_hat_mles =
        LFFoldingProver::<RqNTT, PoseidonTranscript<RqNTT, CS>>::setup_f_hat_mles(ccs.s, &wit_s);

    let expected_f_hat = wit_s
        .iter()
        .map(|w| {
            w.f_hat
                .iter()
                .map(|f_hat_row| {
                    DenseMultilinearExtension::from_evaluations_slice(ccs.s, f_hat_row)
                })
                .collect()
        })
        .collect::<Vec<Vec<DenseMultilinearExtension<RqNTT>>>>();

    // Validate
    assert!(
        !f_hat_mles.is_empty(),
        "F_hat_mles vector should not be empty"
    );
    assert_eq!(
        f_hat_mles.len(),
        wit_s.len(),
        "Mismatch in F_hat_mles length"
    );
    assert_eq!(
        f_hat_mles, expected_f_hat,
        "F_hat_mles vector does not match expected evaluations"
    );
}

#[test]
fn test_get_ris() {
    type RqNTT = BabyBearRingNTT;
    type CS = BabyBearChallengeSet;
    type DP = BabyBearDP;
    const W: usize = WIT_LEN * DP::L;

    let (lccs, wit_s, _, _, _, _) = setup_test_environment::<RqNTT, CS, DP, C, W>(false);

    let ris = LFFoldingProver::<RqNTT, PoseidonTranscript<RqNTT, CS>>::get_ris(&lccs);

    // Compute expected output
    let expected_ris = lccs.iter().map(|cm_i| cm_i.r.clone()).collect::<Vec<_>>();

    // Validate
    assert!(!ris.is_empty(), "Ris vector should not be empty");
    assert_eq!(ris.len(), wit_s.len(), "Mismatch in Ris length");
    assert_eq!(
        ris, expected_ris,
        "Ris vector does not match expected evaluations"
    );
}

#[test]
fn test_get_sumcheck_randomness() {
    type RqNTT = BabyBearRingNTT;
    type CS = BabyBearChallengeSet;
    type DP = BabyBearDP;

    const W: usize = WIT_LEN * DP::L;

    let (lccs, wit_s, mut transcript, ccs, _, mz_mles) =
        setup_test_environment::<RqNTT, CS, DP, C, W>(false);
    let (alpha_s, beta_s, zeta_s, mu_s) = transcript.squeeze_alpha_beta_zeta_mu::<DP>(ccs.s);
    let f_hat_mles =
        LFFoldingProver::<RqNTT, PoseidonTranscript<RqNTT, CS>>::setup_f_hat_mles(ccs.s, &wit_s);

    let ris = LFFoldingProver::<RqNTT, PoseidonTranscript<RqNTT, CS>>::get_ris(&lccs);

    let prechallenged_Ms_1 =
        LFFoldingProver::<RqNTT, PoseidonTranscript<RqNTT, CS>>::calculate_challenged_mz_mle(
            &mz_mles[0..DP::K],
            &zeta_s[0..DP::K],
        )
        .unwrap();
    let prechallenged_Ms_2 =
        LFFoldingProver::<RqNTT, PoseidonTranscript<RqNTT, CS>>::calculate_challenged_mz_mle(
            &mz_mles[DP::K..2 * DP::K],
            &zeta_s[DP::K..2 * DP::K],
        )
        .unwrap();
    let g = create_sumcheck_polynomial::<_, DP>(
        ccs.s,
        &f_hat_mles,
        &alpha_s,
        &prechallenged_Ms_1,
        &prechallenged_Ms_2,
        &ris,
        &beta_s,
        &mu_s,
    )
    .unwrap();

    // Compute sumcheck proof
    let (_, prover_state) = MLSumcheck::prove_as_subprotocol(
        &mut transcript,
        &g,
        #[cfg(feature = "jolt-sumcheck")]
        ProverState::combine_product,
    );
    // Derive randomness
    let r_0 = LFFoldingProver::<RqNTT, PoseidonTranscript<RqNTT, CS>>::get_sumcheck_randomness(
        prover_state,
    );

    // Validate - Check dimensions
    assert_eq!(
        r_0.len(),
        g.aux_info.num_variables,
        "Randomness r_0 has the wrong length"
    );
}

#[test]
fn test_get_thetas() {
    type RqNTT = StarkRqNTT;
    type CS = StarkChallengeSet;
    type DP = StarkFoldingDP;

    const W: usize = WIT_LEN * DP::L;

    let (lccs, wit_s, mut transcript, ccs, _, mz_mles) =
        setup_test_environment::<RqNTT, CS, DP, C, W>(false);
    let (alpha_s, beta_s, zeta_s, mu_s) = transcript.squeeze_alpha_beta_zeta_mu::<DP>(ccs.s);
    let f_hat_mles =
        LFFoldingProver::<RqNTT, PoseidonTranscript<RqNTT, CS>>::setup_f_hat_mles(ccs.s, &wit_s);

    let ris = LFFoldingProver::<RqNTT, PoseidonTranscript<RqNTT, CS>>::get_ris(&lccs);

    let prechallenged_Ms_1 =
        LFFoldingProver::<RqNTT, PoseidonTranscript<RqNTT, CS>>::calculate_challenged_mz_mle(
            &mz_mles[0..DP::K],
            &zeta_s[0..DP::K],
        )
        .unwrap();
    let prechallenged_Ms_2 =
        LFFoldingProver::<RqNTT, PoseidonTranscript<RqNTT, CS>>::calculate_challenged_mz_mle(
            &mz_mles[DP::K..2 * DP::K],
            &zeta_s[DP::K..2 * DP::K],
        )
        .unwrap();
    let g = create_sumcheck_polynomial::<_, DP>(
        ccs.s,
        &f_hat_mles,
        &alpha_s,
        &prechallenged_Ms_1,
        &prechallenged_Ms_2,
        &ris,
        &beta_s,
        &mu_s,
    )
    .unwrap();
<<<<<<< HEAD

    let (_, prover_state) = MLSumcheck::prove_as_subprotocol(&mut transcript, &g);
=======
    let (_, prover_state) = MLSumcheck::prove_as_subprotocol(
        &mut transcript,
        &g,
        #[cfg(feature = "jolt-sumcheck")]
        ProverState::combine_product,
    );
>>>>>>> 3d92e637
    let r_0 = LFFoldingProver::<RqNTT, PoseidonTranscript<RqNTT, CS>>::get_sumcheck_randomness(
        prover_state,
    );

    let theta_s =
        LFFoldingProver::<RqNTT, PoseidonTranscript<RqNTT, CS>>::get_thetas(&f_hat_mles, &r_0)
            .unwrap();

    let expected_thetas: Vec<Vec<RqNTT>> = f_hat_mles
        .iter()
        .map(|f_hat_row| {
            f_hat_row
                .iter()
                .map(|f_hat_mle| f_hat_mle.evaluate(&r_0).unwrap())
                .collect::<Vec<_>>()
        })
        .collect();

    // Validate
    assert!(!theta_s.is_empty(), "Thetas vector should not be empty");
    assert_eq!(theta_s.len(), f_hat_mles.len(), "Mismatch in Thetas length");
    assert_eq!(
        theta_s, expected_thetas,
        "Thetas vector does not match expected evaluations"
    );
}

#[test]
fn test_get_etas() {
    type RqNTT = StarkRqNTT;
    type CS = StarkChallengeSet;
    type DP = StarkFoldingDP;

    const W: usize = WIT_LEN * DP::L;

    let (lccs, wit_s, mut transcript, ccs, _, mz_mles) =
        setup_test_environment::<RqNTT, CS, DP, C, W>(false);
    let (alpha_s, beta_s, zeta_s, mu_s) = transcript.squeeze_alpha_beta_zeta_mu::<DP>(ccs.s);
    let f_hat_mles =
        LFFoldingProver::<RqNTT, PoseidonTranscript<RqNTT, CS>>::setup_f_hat_mles(ccs.s, &wit_s);

    let ris = LFFoldingProver::<RqNTT, PoseidonTranscript<RqNTT, CS>>::get_ris(&lccs);

    let prechallenged_Ms_1 =
        LFFoldingProver::<RqNTT, PoseidonTranscript<RqNTT, CS>>::calculate_challenged_mz_mle(
            &mz_mles[0..DP::K],
            &zeta_s[0..DP::K],
        )
        .unwrap();
    let prechallenged_Ms_2 =
        LFFoldingProver::<RqNTT, PoseidonTranscript<RqNTT, CS>>::calculate_challenged_mz_mle(
            &mz_mles[DP::K..2 * DP::K],
            &zeta_s[DP::K..2 * DP::K],
        )
        .unwrap();
    let g = create_sumcheck_polynomial::<_, DP>(
        ccs.s,
        &f_hat_mles,
        &alpha_s,
        &prechallenged_Ms_1,
        &prechallenged_Ms_2,
        &ris,
        &beta_s,
        &mu_s,
    )
    .unwrap();
<<<<<<< HEAD

    let (_, prover_state) = MLSumcheck::prove_as_subprotocol(&mut transcript, &g);
=======
    let (_, prover_state) = MLSumcheck::prove_as_subprotocol(
        &mut transcript,
        &g,
        #[cfg(feature = "jolt-sumcheck")]
        ProverState::combine_product,
    );
>>>>>>> 3d92e637
    let r_0 = LFFoldingProver::<RqNTT, PoseidonTranscript<RqNTT, CS>>::get_sumcheck_randomness(
        prover_state,
    );

    let eta_s =
        LFFoldingProver::<RqNTT, PoseidonTranscript<RqNTT, CS>>::get_etas(&mz_mles, &r_0).unwrap();

    let expected_eta_s: Vec<Vec<RqNTT>> = mz_mles
        .iter()
        .map(|Mz_mles| {
            Mz_mles
                .iter()
                .map(|mle| mle.evaluate(r_0.as_slice()).unwrap())
                .collect::<Vec<_>>()
        })
        .collect::<Vec<_>>();

    // Validate
    assert!(!eta_s.is_empty(), "Etas vector should not be empty");
    assert_eq!(eta_s.len(), mz_mles.len(), "Mismatch in Etas length");
    assert_eq!(
        eta_s, expected_eta_s,
        "Etas vector does not match expected evaluations"
    );
}

#[test]
fn test_get_rhos() {
    type RqNTT = BabyBearRingNTT;
    type CS = BabyBearChallengeSet;
    type DP = BabyBearDP;

    const W: usize = WIT_LEN * DP::L;

    let (_, _, mut transcript, _, _, _) = setup_test_environment::<RqNTT, CS, DP, C, W>(false);
    let mut transcript_clone = transcript.clone();

    let rho_s = get_rhos::<_, _, DP>(&mut transcript);

    // Compute expected result
    transcript_clone.absorb_field_element(&<_>::from_base_prime_field(
        <_>::from_be_bytes_mod_order(b"rho_s"),
    ));
    let mut expected_rhos = transcript_clone.get_small_challenges((2 * DP::K) - 1); // Note that we are missing the first element
    expected_rhos.push(RqNTT::ONE.icrt());

    // Validate
    assert!(!rho_s.is_empty(), "Rhos vector should not be empty");
    assert_eq!(rho_s.len(), 2 * DP::K, "Mismatch in Rhos length");
    assert_eq!(
        rho_s, expected_rhos,
        "Rhosvector does not match expected evaluations"
    );
}

#[test]
fn test_prepare_public_output() {
    type RqNTT = StarkRqNTT;
    type CS = StarkChallengeSet;
    type DP = StarkFoldingDP;

    const W: usize = WIT_LEN * DP::L;

    let (lccs, wit_s, mut transcript, ccs, _, mz_mles) =
        setup_test_environment::<RqNTT, CS, DP, C, W>(false);
    let (alpha_s, beta_s, zeta_s, mu_s) = transcript.squeeze_alpha_beta_zeta_mu::<DP>(ccs.s);
    let f_hat_mles =
        LFFoldingProver::<RqNTT, PoseidonTranscript<RqNTT, CS>>::setup_f_hat_mles(ccs.s, &wit_s);

    let ris = LFFoldingProver::<RqNTT, PoseidonTranscript<RqNTT, CS>>::get_ris(&lccs);

    let prechallenged_Ms_1 =
        LFFoldingProver::<RqNTT, PoseidonTranscript<RqNTT, CS>>::calculate_challenged_mz_mle(
            &mz_mles[0..DP::K],
            &zeta_s[0..DP::K],
        )
        .unwrap();
    let prechallenged_Ms_2 =
        LFFoldingProver::<RqNTT, PoseidonTranscript<RqNTT, CS>>::calculate_challenged_mz_mle(
            &mz_mles[DP::K..2 * DP::K],
            &zeta_s[DP::K..2 * DP::K],
        )
        .unwrap();
    let g = create_sumcheck_polynomial::<_, DP>(
        ccs.s,
        &f_hat_mles,
        &alpha_s,
        &prechallenged_Ms_1,
        &prechallenged_Ms_2,
        &ris,
        &beta_s,
        &mu_s,
    )
    .unwrap();
<<<<<<< HEAD

    let (_, prover_state) = MLSumcheck::prove_as_subprotocol(&mut transcript, &g);
=======
    let (_, prover_state) = MLSumcheck::prove_as_subprotocol(
        &mut transcript,
        &g,
        #[cfg(feature = "jolt-sumcheck")]
        ProverState::combine_product,
    );
>>>>>>> 3d92e637
    let r_0 = LFFoldingProver::<RqNTT, PoseidonTranscript<RqNTT, CS>>::get_sumcheck_randomness(
        prover_state,
    );
    let theta_s =
        LFFoldingProver::<RqNTT, PoseidonTranscript<RqNTT, CS>>::get_thetas(&f_hat_mles, &r_0)
            .unwrap();

    let eta_s =
        LFFoldingProver::<RqNTT, PoseidonTranscript<RqNTT, CS>>::get_etas(&mz_mles, &r_0).unwrap();

    theta_s
        .iter()
        .for_each(|thetas| transcript.absorb_slice(thetas));
    eta_s.iter().for_each(|etas| transcript.absorb_slice(etas));

    let rho_s = get_rhos::<_, _, DP>(&mut transcript);
    let (v_0, cm_0, u_0, x_0) = compute_v0_u0_x0_cm_0(&rho_s, &theta_s, &lccs, &eta_s, &ccs);
    let expected_x_0 = x_0[0..x_0.len() - 1].to_vec();
    let h = x_0.last().copied().unwrap();

    let lcccs = prepare_public_output(
        r_0.clone(),
        v_0.clone(),
        cm_0.clone(),
        u_0.clone(),
        x_0.clone(),
        h,
    );

    assert_eq!(lcccs.r, r_0, "Wrong r in LCCCS");
    assert_eq!(lcccs.v, v_0, "Wrong v in LCCCS");
    assert_eq!(lcccs.cm, cm_0, "Wrong commitment cm in LCCCS");
    assert_eq!(lcccs.u, u_0, "Wrong u in LCCCS");
    assert_eq!(lcccs.x_w, expected_x_0, "Wrong x_w in LCCCS");
    assert_eq!(lcccs.h, h, "Wrong h in LCCCS");
}

#[test]
fn test_compute_f_0() {
    type RqNTT = StarkRqNTT;
    type CS = StarkChallengeSet;
    type DP = StarkFoldingDP;

    const W: usize = WIT_LEN * DP::L;

    let (lccs, wit_s, mut transcript, ccs, _, Mz_mles) =
        setup_test_environment::<RqNTT, CS, DP, C, W>(false);
    let (alpha_s, beta_s, zeta_s, mu_s) = transcript.squeeze_alpha_beta_zeta_mu::<DP>(ccs.s);
    let f_hat_mles =
        LFFoldingProver::<RqNTT, PoseidonTranscript<RqNTT, CS>>::setup_f_hat_mles(ccs.s, &wit_s);

    let ris = LFFoldingProver::<RqNTT, PoseidonTranscript<RqNTT, CS>>::get_ris(&lccs);
    let prechallenged_Ms_1 =
        LFFoldingProver::<RqNTT, PoseidonTranscript<RqNTT, CS>>::calculate_challenged_mz_mle(
            &Mz_mles[0..DP::K],
            &zeta_s[0..DP::K],
        )
        .unwrap();
    let prechallenged_Ms_2 =
        LFFoldingProver::<RqNTT, PoseidonTranscript<RqNTT, CS>>::calculate_challenged_mz_mle(
            &Mz_mles[DP::K..2 * DP::K],
            &zeta_s[DP::K..2 * DP::K],
        )
        .unwrap();
    let g = create_sumcheck_polynomial::<_, DP>(
        ccs.s,
        &f_hat_mles,
        &alpha_s,
        &prechallenged_Ms_1,
        &prechallenged_Ms_2,
        &ris,
        &beta_s,
        &mu_s,
    )
    .unwrap();
<<<<<<< HEAD

    let (_, prover_state) = MLSumcheck::prove_as_subprotocol(&mut transcript, &g);
=======
    let (_, prover_state) = MLSumcheck::prove_as_subprotocol(
        &mut transcript,
        &g,
        #[cfg(feature = "jolt-sumcheck")]
        ProverState::combine_product,
    );
>>>>>>> 3d92e637
    let r_0 = LFFoldingProver::<RqNTT, PoseidonTranscript<RqNTT, CS>>::get_sumcheck_randomness(
        prover_state,
    );
    let theta_s =
        LFFoldingProver::<RqNTT, PoseidonTranscript<RqNTT, CS>>::get_thetas(&f_hat_mles, &r_0)
            .unwrap();

    let eta_s =
        LFFoldingProver::<RqNTT, PoseidonTranscript<RqNTT, CS>>::get_etas(&Mz_mles, &r_0).unwrap();
    theta_s
        .iter()
        .for_each(|thetas| transcript.absorb_slice(thetas));
    eta_s.iter().for_each(|etas| transcript.absorb_slice(etas));

    let rho_s = get_rhos::<_, _, DP>(&mut transcript);

    let f_0: Vec<RqNTT> =
        LFFoldingProver::<RqNTT, PoseidonTranscript<RqNTT, CS>>::compute_f_0(&rho_s, &wit_s);

    let expected_f_0 =
        rho_s
            .iter()
            .zip(&wit_s)
            .fold(vec![RqNTT::ZERO; wit_s[0].f.len()], |acc, (&rho_i, w_i)| {
                let rho_i: RqNTT = rho_i.crt();

                acc.into_iter()
                    .zip(w_i.f.iter())
                    .map(|(acc_j, w_ij)| acc_j + rho_i * w_ij)
                    .collect()
            });

    // Validate
    assert!(!f_0.is_empty(), "F_0 vector should not be empty");
    assert_eq!(f_0.len(), wit_s[0].f.len(), "Mismatch in F_0 length");
    assert_eq!(
        f_0, expected_f_0,
        "F_0 vector does not match expected evaluations"
    );
}

#[test]
fn test_full_prove() {
    type RqNTT = StarkRqNTT;
    type CS = StarkChallengeSet;
    type DP = StarkFoldingDP;
    const W: usize = WIT_LEN * DP::L;

    let (lccs, wit_s, mut transcript, ccs, _, mz_mles) =
        setup_test_environment::<RqNTT, CS, DP, C, W>(false);
    let _ = LFFoldingProver::<RqNTT, PoseidonTranscript<RqNTT, CS>>::prove::<C, DP>(
        &lccs,
        &wit_s,
        &mut transcript,
        &ccs,
        &mz_mles,
    )
    .unwrap();
}

#[test]
fn test_proof_serialization() {
    type RqNTT = GoldilocksRqNTT;
    type CS = GoldilocksChallengeSet;
    const W: usize = WIT_LEN * DP::L;

    let (_, _, _, _, proof, _) = setup_test_environment::<RqNTT, CS, DP, C, W>(true);

    let proof = proof.unwrap();

    let mut serialized_data = Vec::new();

    proof
        .serialize_with_mode(&mut serialized_data, Compress::Yes)
        .expect("Failed to serialize folding proof");

    let mut cursor = Cursor::new(serialized_data);

    let deserialized_proof =
        FoldingProof::deserialize_with_mode(&mut cursor, Compress::Yes, Validate::Yes)
            .expect("Failed to deserialize folding proof");

    assert_eq!(proof, deserialized_proof);
}

#[test]
fn test_verify_evaluation() {
    type RqNTT = GoldilocksRqNTT;
    type CS = GoldilocksChallengeSet;
    const W: usize = WIT_LEN * DP::L;

    let (lccs_vec, _, mut transcript, ccs, proof, _) =
        setup_test_environment::<RqNTT, CS, DP, C, W>(true);
    let proof = proof.unwrap();

    let (alpha_s, beta_s, zeta_s, mu_s) = transcript.squeeze_alpha_beta_zeta_mu::<DP>(ccs.s);

    let poly_info = VPAuxInfo::new(ccs.s, 2 * DP::B_SMALL);

    let (claim_g1, claim_g3) =
        LFFoldingVerifier::<RqNTT, PoseidonTranscript<RqNTT, CS>>::calculate_claims::<C>(
            &alpha_s, &zeta_s, &lccs_vec,
        );

    let (r_0, expected_evaluation) =
        LFFoldingVerifier::<RqNTT, PoseidonTranscript<RqNTT, CS>>::verify_sumcheck_proof(
            &mut transcript,
            &poly_info,
            claim_g1 + claim_g3,
            &proof,
        )
        .unwrap();

    let result =
        LFFoldingVerifier::<RqNTT, PoseidonTranscript<RqNTT, CS>>::verify_evaluation::<C, DP>(
            &alpha_s,
            &beta_s,
            &mu_s,
            &zeta_s,
            &r_0,
            expected_evaluation,
            &proof,
            &lccs_vec,
        );

    assert!(result.is_ok());
}

#[test]
fn test_calculate_claims() {
    type RqNTT = GoldilocksRqNTT;
    type CS = GoldilocksChallengeSet;
    const W: usize = WIT_LEN * DP::L;

    let (lcccs_vec, _, _, _, _, _) = setup_test_environment::<RqNTT, CS, DP, C, W>(false);

    let alpha_s = vec![RqNTT::one(); 2 * DP::K];
    let zeta_s = vec![RqNTT::one(); 2 * DP::K];

    let (claim_g1, claim_g3) =
        LFFoldingVerifier::<RqNTT, PoseidonTranscript<RqNTT, CS>>::calculate_claims::<C>(
            &alpha_s, &zeta_s, &lcccs_vec,
        );

    assert_ne!(claim_g1, RqNTT::zero());
    assert_ne!(claim_g3, RqNTT::zero());

    let zero_alphas = vec![RqNTT::zero(); 2 * DP::K];
    let zero_zetas = vec![RqNTT::zero(); 2 * DP::K];

    let (zero_claim_g1, zero_claim_g3) =
        LFFoldingVerifier::<RqNTT, PoseidonTranscript<RqNTT, CS>>::calculate_claims::<C>(
            &zero_alphas,
            &zero_zetas,
            &lcccs_vec,
        );

    assert_eq!(zero_claim_g1, RqNTT::zero());
    assert_eq!(zero_claim_g3, RqNTT::zero());
}

#[test]
fn test_verify_sumcheck_proof() {
    type RqNTT = FrogRqNTT;
    type CS = FrogChallengeSet;
    const W: usize = WIT_LEN * DP::L;

    let (lcccs_vec, _, mut transcript, ccs, proof, _) =
        setup_test_environment::<RqNTT, CS, DP, C, W>(true);
    let proof = proof.unwrap();

    let (alpha_s, _, zeta_s, _) = transcript.squeeze_alpha_beta_zeta_mu::<DP>(ccs.s);

    let poly_info = VPAuxInfo::new(ccs.s, 2 * DP::B_SMALL);

    let (claim_g1, claim_g3) =
        LFFoldingVerifier::<RqNTT, PoseidonTranscript<RqNTT, CS>>::calculate_claims::<C>(
            &alpha_s, &zeta_s, &lcccs_vec,
        );

    let result = LFFoldingVerifier::<RqNTT, PoseidonTranscript<RqNTT, CS>>::verify_sumcheck_proof(
        &mut transcript,
        &poly_info,
        claim_g1 + claim_g3,
        &proof,
    );

    match result {
        Ok((r_0, _)) => {
            assert_eq!(r_0.len(), ccs.s);
            // We can add more assertions here if needed
        }
        Err(e) => panic!("Sumcheck verification failed: {:?}", e),
    }
}

#[test]
fn test_full_verify() {
    type RqNTT = GoldilocksRqNTT;
    type CS = GoldilocksChallengeSet;

    const W: usize = WIT_LEN * DP::L;

    let (lccs_vec, _, mut transcript, ccs, proof, _) =
        setup_test_environment::<RqNTT, CS, DP, C, W>(true);
    let proof = proof.unwrap();

    let result = LFFoldingVerifier::<RqNTT, PoseidonTranscript<RqNTT, CS>>::verify::<C, DP>(
        &lccs_vec,
        &proof,
        &mut transcript,
        &ccs,
    );

    assert!(result.is_ok());
}<|MERGE_RESOLUTION|>--- conflicted
+++ resolved
@@ -11,10 +11,7 @@
 use crate::transcript::{Transcript, TranscriptWithShortChallenges};
 #[cfg(feature = "jolt-sumcheck")]
 use crate::utils::sumcheck::prover::ProverState;
-use crate::utils::sumcheck::{
-    virtual_polynomial::{eq_eval, VPAuxInfo},
-    MLSumcheck,
-};
+use crate::utils::sumcheck::{virtual_polynomial::VPAuxInfo, MLSumcheck};
 use crate::{
     arith::{r1cs::get_test_z_split, tests::get_test_ccs, Witness, CCCS},
     commitment::AjtaiCommitmentScheme,
@@ -40,10 +37,7 @@
     StarkChallengeSet, SuitableRing,
 };
 use lattirust_poly::mle::DenseMultilinearExtension;
-<<<<<<< HEAD
-use lattirust_poly::polynomials::VPAuxInfo;
-=======
->>>>>>> 3d92e637
+
 use lattirust_ring::cyclotomic_ring::models::{
     frog_ring::RqNTT as FrogRqNTT, goldilocks::RqNTT as GoldilocksRqNTT,
     stark_prime::RqNTT as StarkRqNTT,
@@ -336,17 +330,14 @@
         &mu_s,
     )
     .unwrap();
-<<<<<<< HEAD
-
-    let (_, prover_state) = MLSumcheck::prove_as_subprotocol(&mut transcript, &g);
-=======
+
     let (_, prover_state) = MLSumcheck::prove_as_subprotocol(
         &mut transcript,
         &g,
         #[cfg(feature = "jolt-sumcheck")]
         ProverState::combine_product,
     );
->>>>>>> 3d92e637
+
     let r_0 = LFFoldingProver::<RqNTT, PoseidonTranscript<RqNTT, CS>>::get_sumcheck_randomness(
         prover_state,
     );
@@ -413,17 +404,14 @@
         &mu_s,
     )
     .unwrap();
-<<<<<<< HEAD
-
-    let (_, prover_state) = MLSumcheck::prove_as_subprotocol(&mut transcript, &g);
-=======
+
     let (_, prover_state) = MLSumcheck::prove_as_subprotocol(
         &mut transcript,
         &g,
         #[cfg(feature = "jolt-sumcheck")]
         ProverState::combine_product,
     );
->>>>>>> 3d92e637
+
     let r_0 = LFFoldingProver::<RqNTT, PoseidonTranscript<RqNTT, CS>>::get_sumcheck_randomness(
         prover_state,
     );
@@ -518,17 +506,14 @@
         &mu_s,
     )
     .unwrap();
-<<<<<<< HEAD
-
-    let (_, prover_state) = MLSumcheck::prove_as_subprotocol(&mut transcript, &g);
-=======
+
     let (_, prover_state) = MLSumcheck::prove_as_subprotocol(
         &mut transcript,
         &g,
         #[cfg(feature = "jolt-sumcheck")]
         ProverState::combine_product,
     );
->>>>>>> 3d92e637
+
     let r_0 = LFFoldingProver::<RqNTT, PoseidonTranscript<RqNTT, CS>>::get_sumcheck_randomness(
         prover_state,
     );
@@ -604,17 +589,14 @@
         &mu_s,
     )
     .unwrap();
-<<<<<<< HEAD
-
-    let (_, prover_state) = MLSumcheck::prove_as_subprotocol(&mut transcript, &g);
-=======
+
     let (_, prover_state) = MLSumcheck::prove_as_subprotocol(
         &mut transcript,
         &g,
         #[cfg(feature = "jolt-sumcheck")]
         ProverState::combine_product,
     );
->>>>>>> 3d92e637
+
     let r_0 = LFFoldingProver::<RqNTT, PoseidonTranscript<RqNTT, CS>>::get_sumcheck_randomness(
         prover_state,
     );

--- conflicted
+++ resolved
@@ -133,12 +133,8 @@
             &ccs,
             &mut prover_transcript,
             &lcccs,
-<<<<<<< HEAD
-            &wit_s,
-            mz_mles.clone(),
-=======
             wit_s.clone(),
->>>>>>> 5e918fe4
+            mz_mles.clone(),  
         ))
     } else {
         None
@@ -158,12 +154,8 @@
     ccs: &CCS<RqNTT>,
     prover_transcript: &mut PoseidonTranscript<RqNTT, CS>,
     lcccs: &[LCCCS<C, RqNTT>],
-<<<<<<< HEAD
-    wit_s: &[Witness<RqNTT>],
+    wit_s: Vec<Witness<RqNTT>>,
     mz_mles: Vec<Vec<DenseMultilinearExtension<RqNTT>>>,
-=======
-    wit_s: Vec<Witness<RqNTT>>,
->>>>>>> 5e918fe4
 ) -> FoldingProof<RqNTT>
 where
     RqNTT: SuitableRing,
@@ -184,16 +176,9 @@
     type DP = StarkFoldingDP;
     const W: usize = WIT_LEN * DP::L;
 
-<<<<<<< HEAD
     let (_, wit_s, _, ccs, _, _) = setup_test_environment::<RqNTT, CS, DP, C, W>(false);
     let f_hat_mles =
-        LFFoldingProver::<RqNTT, PoseidonTranscript<RqNTT, CS>>::setup_f_hat_mles(ccs.s, &wit_s);
-=======
-    let (_, wit_s, _, _, _) = setup_test_environment::<RqNTT, CS, DP, C, W>(false);
-    let f_hat_mles = LFFoldingProver::<RqNTT, PoseidonTranscript<RqNTT, CS>>::setup_f_hat_mles(
-        &mut wit_s.clone(),
-    );
->>>>>>> 5e918fe4
+        LFFoldingProver::<RqNTT, PoseidonTranscript<RqNTT, CS>>::setup_f_hat_mles(&mut wit_s.clone());
 
     let expected_f_hat = wit_s
         .iter()
@@ -247,21 +232,12 @@
 
     const W: usize = WIT_LEN * DP::L;
 
-<<<<<<< HEAD
-    let (lccs, wit_s, mut transcript, ccs, _, mz_mles) =
-        setup_test_environment::<RqNTT, CS, DP, C, W>(false);
-    let (alpha_s, beta_s, zeta_s, mu_s) = transcript.squeeze_alpha_beta_zeta_mu::<DP>(ccs.s);
-    let f_hat_mles =
-        LFFoldingProver::<RqNTT, PoseidonTranscript<RqNTT, CS>>::setup_f_hat_mles(ccs.s, &wit_s);
-
-=======
-    let (lccs, mut wit_s, mut transcript, ccs, _) =
+    let (lccs, mut wit_s, mut transcript, ccs, _, mz_mles) =
         setup_test_environment::<RqNTT, CS, DP, C, W>(false);
     let (alpha_s, beta_s, zeta_s, mu_s) = transcript.squeeze_alpha_beta_zeta_mu::<DP>(ccs.s);
     let f_hat_mles =
         LFFoldingProver::<RqNTT, PoseidonTranscript<RqNTT, CS>>::setup_f_hat_mles(&mut wit_s);
-    let zis = LFFoldingProver::<RqNTT, PoseidonTranscript<RqNTT, CS>>::get_zis(&lccs, &wit_s);
->>>>>>> 5e918fe4
+
     let ris = LFFoldingProver::<RqNTT, PoseidonTranscript<RqNTT, CS>>::get_ris(&lccs);
 
     let prechallenged_Ms_1 =
@@ -316,21 +292,12 @@
 
     const W: usize = WIT_LEN * DP::L;
 
-<<<<<<< HEAD
-    let (lccs, wit_s, mut transcript, ccs, _, mz_mles) =
-        setup_test_environment::<RqNTT, CS, DP, C, W>(false);
-    let (alpha_s, beta_s, zeta_s, mu_s) = transcript.squeeze_alpha_beta_zeta_mu::<DP>(ccs.s);
-    let f_hat_mles =
-        LFFoldingProver::<RqNTT, PoseidonTranscript<RqNTT, CS>>::setup_f_hat_mles(ccs.s, &wit_s);
-
-=======
-    let (lccs, mut wit_s, mut transcript, ccs, _) =
+    let (lccs, mut wit_s, mut transcript, ccs, _, mz_mles) =
         setup_test_environment::<RqNTT, CS, DP, C, W>(false);
     let (alpha_s, beta_s, zeta_s, mu_s) = transcript.squeeze_alpha_beta_zeta_mu::<DP>(ccs.s);
     let f_hat_mles =
         LFFoldingProver::<RqNTT, PoseidonTranscript<RqNTT, CS>>::setup_f_hat_mles(&mut wit_s);
-    let zis = LFFoldingProver::<RqNTT, PoseidonTranscript<RqNTT, CS>>::get_zis(&lccs, &wit_s);
->>>>>>> 5e918fe4
+
     let ris = LFFoldingProver::<RqNTT, PoseidonTranscript<RqNTT, CS>>::get_ris(&lccs);
 
     let prechallenged_Ms_1 =
@@ -399,21 +366,12 @@
 
     const W: usize = WIT_LEN * DP::L;
 
-<<<<<<< HEAD
-    let (lccs, wit_s, mut transcript, ccs, _, mz_mles) =
-        setup_test_environment::<RqNTT, CS, DP, C, W>(false);
-    let (alpha_s, beta_s, zeta_s, mu_s) = transcript.squeeze_alpha_beta_zeta_mu::<DP>(ccs.s);
-    let f_hat_mles =
-        LFFoldingProver::<RqNTT, PoseidonTranscript<RqNTT, CS>>::setup_f_hat_mles(ccs.s, &wit_s);
-
-=======
-    let (lccs, mut wit_s, mut transcript, ccs, _) =
+    let (lccs, mut wit_s, mut transcript, ccs, _, mz_mles) =
         setup_test_environment::<RqNTT, CS, DP, C, W>(false);
     let (alpha_s, beta_s, zeta_s, mu_s) = transcript.squeeze_alpha_beta_zeta_mu::<DP>(ccs.s);
     let f_hat_mles =
         LFFoldingProver::<RqNTT, PoseidonTranscript<RqNTT, CS>>::setup_f_hat_mles(&mut wit_s);
-    let zis = LFFoldingProver::<RqNTT, PoseidonTranscript<RqNTT, CS>>::get_zis(&lccs, &wit_s);
->>>>>>> 5e918fe4
+
     let ris = LFFoldingProver::<RqNTT, PoseidonTranscript<RqNTT, CS>>::get_ris(&lccs);
 
     let prechallenged_Ms_1 =
@@ -510,21 +468,12 @@
 
     const W: usize = WIT_LEN * DP::L;
 
-<<<<<<< HEAD
-    let (lccs, wit_s, mut transcript, ccs, _, mz_mles) =
-        setup_test_environment::<RqNTT, CS, DP, C, W>(false);
-    let (alpha_s, beta_s, zeta_s, mu_s) = transcript.squeeze_alpha_beta_zeta_mu::<DP>(ccs.s);
-    let f_hat_mles =
-        LFFoldingProver::<RqNTT, PoseidonTranscript<RqNTT, CS>>::setup_f_hat_mles(ccs.s, &wit_s);
-
-=======
-    let (lccs, mut wit_s, mut transcript, ccs, _) =
+    let (lccs, mut wit_s, mut transcript, ccs, _, mz_mles) =
         setup_test_environment::<RqNTT, CS, DP, C, W>(false);
     let (alpha_s, beta_s, zeta_s, mu_s) = transcript.squeeze_alpha_beta_zeta_mu::<DP>(ccs.s);
     let f_hat_mles =
         LFFoldingProver::<RqNTT, PoseidonTranscript<RqNTT, CS>>::setup_f_hat_mles(&mut wit_s);
-    let zis = LFFoldingProver::<RqNTT, PoseidonTranscript<RqNTT, CS>>::get_zis(&lccs, &wit_s);
->>>>>>> 5e918fe4
+
     let ris = LFFoldingProver::<RqNTT, PoseidonTranscript<RqNTT, CS>>::get_ris(&lccs);
 
     let prechallenged_Ms_1 =
@@ -603,21 +552,12 @@
 
     const W: usize = WIT_LEN * DP::L;
 
-<<<<<<< HEAD
-    let (lccs, wit_s, mut transcript, ccs, _, Mz_mles) =
-        setup_test_environment::<RqNTT, CS, DP, C, W>(false);
-    let (alpha_s, beta_s, zeta_s, mu_s) = transcript.squeeze_alpha_beta_zeta_mu::<DP>(ccs.s);
-    let f_hat_mles =
-        LFFoldingProver::<RqNTT, PoseidonTranscript<RqNTT, CS>>::setup_f_hat_mles(ccs.s, &wit_s);
-
-=======
-    let (lccs, mut wit_s, mut transcript, ccs, _) =
+    let (lccs, mut wit_s, mut transcript, ccs, _, Mz_mles) =
         setup_test_environment::<RqNTT, CS, DP, C, W>(false);
     let (alpha_s, beta_s, zeta_s, mu_s) = transcript.squeeze_alpha_beta_zeta_mu::<DP>(ccs.s);
     let f_hat_mles =
         LFFoldingProver::<RqNTT, PoseidonTranscript<RqNTT, CS>>::setup_f_hat_mles(&mut wit_s);
-    let zis = LFFoldingProver::<RqNTT, PoseidonTranscript<RqNTT, CS>>::get_zis(&lccs, &wit_s);
->>>>>>> 5e918fe4
+
     let ris = LFFoldingProver::<RqNTT, PoseidonTranscript<RqNTT, CS>>::get_ris(&lccs);
     let prechallenged_Ms_1 =
         LFFoldingProver::<RqNTT, PoseidonTranscript<RqNTT, CS>>::calculate_challenged_mz_mle(

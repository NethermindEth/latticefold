use crate::ark_base::Vec;
use crate::utils::sumcheck;
use ark_serialize::{CanonicalDeserialize, CanonicalSerialize};
use ark_std::marker::PhantomData;
<<<<<<< HEAD
use cyclotomic_rings::rings::SuitableRing;
use lattirust_poly::mle::DenseMultilinearExtension;
=======
>>>>>>> 97d0a821
use lattirust_ring::OverField;

#[derive(Clone, Debug, PartialEq, CanonicalSerialize, CanonicalDeserialize)]
pub struct FoldingProof<NTT: OverField> {
    // Step 2.
    pub pointshift_sumcheck_proof: sumcheck::Proof<NTT>,
    // Step 3
    pub theta_s: Vec<Vec<NTT>>,
    pub eta_s: Vec<Vec<NTT>>,
}

<<<<<<< HEAD
pub trait FoldingProver<NTT: SuitableRing, T: TranscriptWithShortChallenges<NTT>> {
    fn prove<const C: usize, P: DecompositionParams>(
        cm_i_s: &[LCCCS<C, NTT>],
        w_s: Vec<Witness<NTT>>,
        transcript: &mut impl TranscriptWithShortChallenges<NTT>,
        ccs: &CCS<NTT>,
        mz_mles: &[Vec<DenseMultilinearExtension<NTT>>],
    ) -> Result<(LCCCS<C, NTT>, Witness<NTT>, FoldingProof<NTT>), FoldingError<NTT>>;
}

pub trait FoldingVerifier<NTT: SuitableRing, T: TranscriptWithShortChallenges<NTT>> {
    fn verify<const C: usize, P: DecompositionParams>(
        cm_i_s: &[LCCCS<C, NTT>],
        proof: &FoldingProof<NTT>,
        transcript: &mut impl TranscriptWithShortChallenges<NTT>,
        ccs: &CCS<NTT>,
    ) -> Result<LCCCS<C, NTT>, FoldingError<NTT>>;
}

=======
>>>>>>> 97d0a821
pub struct LFFoldingProver<NTT, T> {
    _ntt: PhantomData<NTT>,
    _t: PhantomData<T>,
}

pub struct LFFoldingVerifier<NTT, T> {
    _ntt: PhantomData<NTT>,
    _t: PhantomData<T>,
}<|MERGE_RESOLUTION|>--- conflicted
+++ resolved
@@ -1,12 +1,12 @@
-use crate::ark_base::Vec;
+use crate::arith::{Witness, CCS, LCCCS};
+use crate::decomposition_parameters::DecompositionParams;
+use crate::nifs::error::FoldingError;
 use crate::utils::sumcheck;
+use crate::{ark_base::Vec, transcript::TranscriptWithShortChallenges};
 use ark_serialize::{CanonicalDeserialize, CanonicalSerialize};
 use ark_std::marker::PhantomData;
-<<<<<<< HEAD
 use cyclotomic_rings::rings::SuitableRing;
 use lattirust_poly::mle::DenseMultilinearExtension;
-=======
->>>>>>> 97d0a821
 use lattirust_ring::OverField;
 
 #[derive(Clone, Debug, PartialEq, CanonicalSerialize, CanonicalDeserialize)]
@@ -18,7 +18,6 @@
     pub eta_s: Vec<Vec<NTT>>,
 }
 
-<<<<<<< HEAD
 pub trait FoldingProver<NTT: SuitableRing, T: TranscriptWithShortChallenges<NTT>> {
     fn prove<const C: usize, P: DecompositionParams>(
         cm_i_s: &[LCCCS<C, NTT>],
@@ -38,8 +37,6 @@
     ) -> Result<LCCCS<C, NTT>, FoldingError<NTT>>;
 }
 
-=======
->>>>>>> 97d0a821
 pub struct LFFoldingProver<NTT, T> {
     _ntt: PhantomData<NTT>,
     _t: PhantomData<T>,

use lattirust_linear_algebra::sparse_matrix::dense_matrix_to_sparse;
use lattirust_linear_algebra::SparseMatrix;
use lattirust_ring::Ring;

use super::{
    error::CSError as Error,
    utils::{mat_vec_mul, vec_add, vec_scalar_mul},
};
use crate::arith::hadamard;
use crate::ark_base::*;

#[derive(Debug, Clone, PartialEq)]
pub struct R1CS<R: Ring> {
    pub l: usize,
    pub A: SparseMatrix<R>,
    pub B: SparseMatrix<R>,
    pub C: SparseMatrix<R>,
}

impl<R: Ring> R1CS<R> {
    // returns a tuple containing (w, x) (witness and public inputs respectively)
    pub fn split_z(&self, z: &[R]) -> (Vec<R>, Vec<R>) {
        (z[self.l + 1..].to_vec(), z[1..self.l + 1].to_vec())
    }
    // check that a R1CS structure is satisfied by a z vector. Only for testing.
    pub fn check_relation(&self, z: &[R]) -> Result<(), Error> {
        let Az = mat_vec_mul(&self.A, z)?;
        let Bz = mat_vec_mul(&self.B, z)?;

        let Cz = mat_vec_mul(&self.C, z)?;
        let AzBz = hadamard(&Az, &Bz)?;

        if AzBz != Cz {
            Err(Error::NotSatisfied)
        } else {
            Ok(())
        }
    }
    // converts the R1CS instance into a RelaxedR1CS as described in
    // [Nova](https://eprint.iacr.org/2021/370.pdf) section 4.1.
    pub fn relax(self) -> RelaxedR1CS<R> {
        RelaxedR1CS::<R> {
            l: self.l,
            E: vec![R::zero(); self.A.nrows()],
            A: self.A,
            B: self.B,
            C: self.C,
            u: R::one(),
        }
    }
}
#[derive(Debug, Clone, PartialEq)]
pub struct RelaxedR1CS<R: Ring> {
    pub l: usize, // io len
    pub A: SparseMatrix<R>,
    pub B: SparseMatrix<R>,
    pub C: SparseMatrix<R>,
    pub u: R,
    pub E: Vec<R>,
}

impl<R: Ring> RelaxedR1CS<R> {
    /// check that a RelaxedR1CS structure is satisfied by a z vector.
    pub fn check_relation(&self, z: &[R]) -> Result<(), Error> {
        let Az = mat_vec_mul(&self.A, z)?;
        let Bz = mat_vec_mul(&self.B, z)?;
        let Cz = mat_vec_mul(&self.C, z)?;

        let uCz = vec_scalar_mul(&Cz, &self.u);
        let uCzE = vec_add(&uCz, &self.E)?;
        let AzBz = hadamard(&Az, &Bz)?;
        if AzBz != uCzE {
            Err(Error::NotSatisfied)
        } else {
            Ok(())
        }
    }
}

pub fn to_F_matrix<R: Ring>(M: Vec<Vec<usize>>) -> SparseMatrix<R> {
<<<<<<< HEAD
    let n_rows = M.len();
    let n_cols = M[0].len();
    let mut coeffs = Vec::with_capacity(n_rows);
    for row in M.iter() {
        let mut row_coeffs = Vec::with_capacity(n_cols);
        for (col_i, &val) in row.iter().enumerate() {
            if val != 0 {
                row_coeffs.push((R::from(val as u64), col_i));
            }
        }
        coeffs.push(row_coeffs);
    }
    SparseMatrix {
        n_rows,
        n_cols,
        coeffs,
    }
=======
    dense_matrix_to_sparse(to_F_dense_matrix::<R>(M))
>>>>>>> cdd515e5
}

pub fn to_F_dense_matrix<R: Ring>(M: Vec<Vec<usize>>) -> Vec<Vec<R>> {
    M.iter()
        .map(|m| m.iter().map(|r| R::from(*r as u64)).collect())
        .collect()
}
pub fn to_F_vec<R: Ring>(z: Vec<usize>) -> Vec<R> {
    z.iter().map(|c| R::from(*c as u64)).collect()
}

pub fn get_test_r1cs<R: Ring>() -> R1CS<R> {
    // R1CS for: x^3 + x + 5 = y (example from article
    // https://www.vitalik.ca/general/2016/12/10/qap.html )
    let A = to_F_matrix::<R>(vec![
        vec![1, 0, 0, 0, 0, 0],
        vec![0, 0, 0, 1, 0, 0],
        vec![1, 0, 0, 0, 1, 0],
        vec![0, 5, 0, 0, 0, 1],
    ]);
    let B = to_F_matrix::<R>(vec![
        vec![1, 0, 0, 0, 0, 0],
        vec![1, 0, 0, 0, 0, 0],
        vec![0, 1, 0, 0, 0, 0],
        vec![0, 1, 0, 0, 0, 0],
    ]);
    let C = to_F_matrix::<R>(vec![
        vec![0, 0, 0, 1, 0, 0],
        vec![0, 0, 0, 0, 1, 0],
        vec![0, 0, 0, 0, 0, 1],
        vec![0, 0, 1, 0, 0, 0],
    ]);

    R1CS::<R> { l: 1, A, B, C }
}

pub fn get_test_dummy_r1cs<R: Ring, const X_LEN: usize, const WIT_LEN: usize>(
    rows: usize,
) -> R1CS<R> {
    let R1CS_A = to_F_matrix::<R>(create_dummy_identity_matrix(rows, X_LEN + WIT_LEN + 1));
    let R1CS_B = R1CS_A.clone();
    let R1CS_C = R1CS_A.clone();

    R1CS::<R> {
        l: 1,
        A: R1CS_A,
        B: R1CS_B,
        C: R1CS_C,
    }
}
pub fn create_dummy_identity_matrix(rows: usize, columns: usize) -> Vec<Vec<usize>> {
    let mut matrix = vec![vec![0; columns]; rows];
    for (i, item) in matrix.iter_mut().enumerate().take(rows) {
        item[i] = 1;
    }
    matrix
}

pub fn get_test_z<R: Ring>(input: usize) -> Vec<R> {
    // z = (1, io, w)
    to_F_vec(vec![
        input, // io
        1,
        input * input * input + input + 5, // x^3 + x + 5
        input * input,                     // x^2
        input * input * input,             // x^2 * x
        input * input * input + input,     // x^3 + x
    ])
}

pub fn get_test_z_split<R: Ring>(input: usize) -> (R, Vec<R>, Vec<R>) {
    // z = (1, io, w)
    (
        R::one(),
        to_F_vec(vec![
            input, // io
        ]),
        to_F_vec(vec![
            input * input * input + input + 5, // x^3 + x + 5
            input * input,                     // x^2
            input * input * input,             // x^2 * x
            input * input * input + input,     // x^3 + x
        ]),
    )
}

pub fn get_test_dummy_z_split<R: Ring, const X_LEN: usize, const WIT_LEN: usize>(
) -> (R, Vec<R>, Vec<R>) {
    (
        R::one(),
        to_F_vec(vec![1; X_LEN]),
        to_F_vec(vec![1; WIT_LEN]),
    )
}

#[cfg(test)]
pub mod tests {
    use cyclotomic_rings::rings::FrogRingNTT;

    use super::*;

    #[test]
    fn test_check_relation() {
        let r1cs = get_test_r1cs::<FrogRingNTT>();
        let z = get_test_z(5);

        r1cs.check_relation(&z).unwrap();
        r1cs.relax().check_relation(&z).unwrap();
    }
}<|MERGE_RESOLUTION|>--- conflicted
+++ resolved
@@ -78,27 +78,7 @@
 }
 
 pub fn to_F_matrix<R: Ring>(M: Vec<Vec<usize>>) -> SparseMatrix<R> {
-<<<<<<< HEAD
-    let n_rows = M.len();
-    let n_cols = M[0].len();
-    let mut coeffs = Vec::with_capacity(n_rows);
-    for row in M.iter() {
-        let mut row_coeffs = Vec::with_capacity(n_cols);
-        for (col_i, &val) in row.iter().enumerate() {
-            if val != 0 {
-                row_coeffs.push((R::from(val as u64), col_i));
-            }
-        }
-        coeffs.push(row_coeffs);
-    }
-    SparseMatrix {
-        n_rows,
-        n_cols,
-        coeffs,
-    }
-=======
     dense_matrix_to_sparse(to_F_dense_matrix::<R>(M))
->>>>>>> cdd515e5
 }
 
 pub fn to_F_dense_matrix<R: Ring>(M: Vec<Vec<usize>>) -> Vec<Vec<R>> {

--- conflicted
+++ resolved
@@ -151,13 +151,6 @@
 }
 
 #[derive(Debug, Clone, PartialEq)]
-<<<<<<< HEAD
-pub struct Witness<R: Ring> {
-    pub f_arr: Vec<R>,
-    // NTT(f_hat) = f_arr
-    pub f_hat: Vec<R>,
-    pub w_ccs: Vec<R>,
-=======
 pub struct Witness<NTT: Ring> {
     // F is B-decomposed ccs witness
     pub f: Vec<NTT>,
@@ -293,5 +286,4 @@
 
         ccs.check_relation(&z).unwrap();
     }
->>>>>>> 71ba49be
 }
--- conflicted
+++ resolved
@@ -190,19 +190,9 @@
         }
     }
 
-<<<<<<< HEAD
-    pub fn from_w_ccs_slice<
-        CR: PolyRing<BaseRing = NTT::BaseRing> + From<NTT> + Into<NTT>,
-        P: AjtaiParams,
-    >(
-        w_ccs: &[NTT],
-    ) -> Self {
-        Self::from_w_ccs::<CR, P>(w_ccs)
-    }
-
     pub fn from_f<
         CR: PolyRing<BaseRing = NTT::BaseRing> + From<NTT> + Into<NTT>,
-        P: AjtaiParams,
+        P: DecompositionParams,
     >(
         f: Vec<NTT>,
     ) -> Self {
@@ -222,22 +212,19 @@
 
     pub fn from_f_slice<
         CR: PolyRing<BaseRing = NTT::BaseRing> + From<NTT> + Into<NTT>,
-        P: AjtaiParams,
+        P: DecompositionParams,
     >(
         f: &[NTT],
     ) -> Self {
         Self::from_f::<CR, P>(f.into())
     }
 
-    pub fn commit<CR: PolyRing + From<NTT> + Into<NTT>, P: AjtaiParams>(
-=======
     pub fn commit<
         const C: usize,
         const W: usize,
         CR: PolyRing + From<NTT> + Into<NTT>,
         P: DecompositionParams,
     >(
->>>>>>> b94638f5
         &self,
         ajtai: &AjtaiCommitmentScheme<C, W, NTT>,
     ) -> Result<Commitment<C, NTT>, CommitmentError> {

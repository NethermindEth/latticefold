#![allow(non_snake_case)]
use ark_std::log2;
use cyclotomic_rings::SuitableRing;
use lattirust_linear_algebra::SparseMatrix;
use lattirust_ring::{
    balanced_decomposition::{decompose_balanced_vec, pad_and_transpose, recompose},
    Ring,
};

use crate::{
    commitment::{AjtaiCommitmentScheme, Commitment, CommitmentError},
    parameters::DecompositionParams,
};
use error::CSError as Error;
use r1cs::R1CS;
use utils::{hadamard, mat_vec_mul, vec_add, vec_scalar_mul};

pub mod error;
pub mod r1cs;
pub mod utils;

pub trait Arith<R: Ring> {
    /// Checks that the given Arith structure is satisfied by a z vector. Used only for testing.
    fn check_relation(&self, z: &[R]) -> Result<(), Error>;

    /// Returns the bytes that represent the parameters, that is, the matrices sizes, the amount of
    /// public inputs, etc, without the matrices/polynomials values.
    fn params_to_le_bytes(&self) -> Vec<u8>;
}

/// CCS represents the Customizable Constraint Systems structure defined in
/// the [CCS paper](https://eprint.iacr.org/2023/552)
#[derive(Debug, Clone, PartialEq)]
pub struct CCS<R: Ring> {
    /// m: number of rows in M_i (such that M_i \in F^{m, n})
    pub m: usize,
    /// n = |z|, number of cols in M_i
    pub n: usize,
    /// l = |io|, size of public input/output
    pub l: usize,
    /// t = |M|, number of matrices
    pub t: usize,
    /// q = |c| = |S|, number of multisets
    pub q: usize,
    /// d: max degree in each variable
    pub d: usize,
    /// s = log(m), dimension of x
    pub s: usize,
    /// s_prime = log(n), dimension of y
    pub s_prime: usize,

    /// vector of matrices
    pub M: Vec<SparseMatrix<R>>,
    /// vector of multisets
    pub S: Vec<Vec<usize>>,
    /// vector of coefficients
    pub c: Vec<R>,
}

impl<R: Ring> Arith<R> for CCS<R> {
    /// check that a CCS structure is satisfied by a z vector. Only for testing.
    fn check_relation(&self, z: &[R]) -> Result<(), Error> {
        let mut result: Vec<R> = vec![R::zero(); self.m];

        for i in 0..self.q {
            // extract the needed M_j matrices out of S_i
            let vec_M_j: Vec<&SparseMatrix<R>> = self.S[i].iter().map(|j| &self.M[*j]).collect();

            // complete the hadamard chain
            let mut hadamard_result = vec![R::one(); self.m];
            for M_j in vec_M_j.into_iter() {
                hadamard_result = hadamard(&hadamard_result, &mat_vec_mul(M_j, z)?)?;
            }

            // multiply by the coefficient of this step
            let c_M_j_z = vec_scalar_mul(&hadamard_result, &self.c[i]);

            // add it to the final vector
            result = vec_add(&result, &c_M_j_z)?;
        }

        // make sure the final vector is all zeroes
        result
            .iter()
            .all(|item| item.is_zero())
            .then_some(())
            .ok_or(Error::NotSatisfied)
    }

    fn params_to_le_bytes(&self) -> Vec<u8> {
        [
            self.l.to_le_bytes(),
            self.m.to_le_bytes(),
            self.n.to_le_bytes(),
            self.t.to_le_bytes(),
            self.q.to_le_bytes(),
            self.d.to_le_bytes(),
        ]
        .concat()
    }
}

impl<R: Ring> CCS<R> {
    pub fn from_r1cs(r1cs: R1CS<R>, W: usize) -> Self {
<<<<<<< HEAD
        let mut m = r1cs.A.nrows();
        let n = r1cs.A.ncols();

        let extend = |mat: SparseMatrix<R>| -> SparseMatrix<R> {
            let mut values: Vec<R> = mat.transpose().values().to_vec();
            values.extend(vec![R::ZERO; (W - m) * n]);
            let rows: Vec<Vec<R>> = values.chunks(n).map(|c| c.to_vec()).collect();

            SparseMatrix::from(rows.as_slice())
        };

        // Pad with dummy constraints to have the number of constraints the same as W - the number of columns
        // of the Ajtai matrix or, equivalently, the number of columns of the G gadget matrix
        // (see Definition 4.3 in the paper).
        let A = extend(r1cs.A);
        let B = extend(r1cs.B);
        let C = extend(r1cs.C);

        m = W;

=======
        let m = W;
        let n = r1cs.A.ncols();

>>>>>>> c956bb9c
        CCS {
            m,
            n,
            l: r1cs.l,
            s: log2(m) as usize,
            s_prime: log2(n) as usize,
            t: 3,
            q: 2,
            d: 2,

            S: vec![vec![0, 1], vec![2]],
            c: vec![R::one(), R::one().neg()],
            M: vec![A, B, C],
        }
    }

    pub fn to_r1cs(self) -> R1CS<R> {
        R1CS::<R> {
            l: self.l,
            A: self.M[0].clone(),
            B: self.M[1].clone(),
            C: self.M[2].clone(),
        }
    }
}

#[derive(Debug, Clone, PartialEq)]
pub struct CCCS<const C: usize, R: Ring> {
    pub cm: Commitment<C, R>,
    pub x_ccs: Vec<R>,
}

#[derive(Debug, Clone, PartialEq)]
pub struct LCCCS<const C: usize, R: Ring> {
    pub r: Vec<R>,
    pub v: R,
    pub cm: Commitment<C, R>,
    pub u: Vec<R>,
    pub x_w: Vec<R>,
    pub h: R,
}

#[derive(Debug, Clone, PartialEq)]
pub struct Witness<NTT: Ring> {
    // F is B-decomposed ccs witness
    pub f: Vec<NTT>,
    // f_hat = vec(CR repr of f)
    pub f_hat: Vec<NTT>,
    pub w_ccs: Vec<NTT>,
}

impl<NTT: SuitableRing> Witness<NTT> {
    pub fn from_w_ccs<P: DecompositionParams>(w_ccs: &[NTT]) -> Self {
        // iNTT
        let coef_repr: Vec<NTT::CoefficientRepresentation> =
            w_ccs.iter().map(|&x| x.into()).collect();

        // decompose radix-B
        let coef_repr_decomposed: Vec<NTT::CoefficientRepresentation> =
            pad_and_transpose(decompose_balanced_vec(&coef_repr, P::B, Some(P::L)))
                .into_iter()
                .flatten()
                .collect();

        // NTT(coef_repr_decomposed)
        let f: Vec<NTT> = coef_repr_decomposed.iter().map(|&x| x.into()).collect();
        // coef_repr_decomposed -> coefs -> NTT = coeffs.
        let f_hat: Vec<NTT> = coef_repr_decomposed.into_iter().map(|x| x.into()).collect();

        Self {
            f,
            f_hat,
            w_ccs: w_ccs.to_vec(),
        }
    }

    pub fn from_f<P: DecompositionParams>(f: Vec<NTT>) -> Self {
        let coef_repr_decomposed: Vec<NTT::CoefficientRepresentation> =
            f.iter().map(|&x| x.into()).collect();
        let f_hat: Vec<NTT> = coef_repr_decomposed.into_iter().map(|x| x.into()).collect();

        let w_ccs = f
            .chunks(P::L)
            .map(|chunk| recompose(chunk, NTT::from(P::B)))
            .collect();

        Self { f, f_hat, w_ccs }
    }

    pub fn from_f_slice<P: DecompositionParams>(f: &[NTT]) -> Self {
        Self::from_f::<P>(f.into())
    }

    pub fn commit<const C: usize, const W: usize, P: DecompositionParams>(
        &self,
        ajtai: &AjtaiCommitmentScheme<C, W, NTT>,
    ) -> Result<Commitment<C, NTT>, CommitmentError> {
        ajtai.commit_ntt(&self.f)
    }
}

pub trait Instance<R: Ring> {
    fn get_z_vector(&self, w: &[R]) -> Vec<R>;
}

impl<const C: usize, R: Ring> Instance<R> for CCCS<C, R> {
    fn get_z_vector(&self, w: &[R]) -> Vec<R> {
        let mut z: Vec<R> = Vec::with_capacity(self.x_ccs.len() + w.len() + 1);

        z.extend_from_slice(&self.x_ccs);
        z.push(R::one());
        z.extend_from_slice(w);

        z
    }
}

impl<const C: usize, R: Ring> Instance<R> for LCCCS<C, R> {
    fn get_z_vector(&self, w: &[R]) -> Vec<R> {
        let mut z: Vec<R> = Vec::with_capacity(self.x_w.len() + w.len() + 1);

        z.extend_from_slice(&self.x_w);
        z.push(self.h);
        z.extend_from_slice(w);

        z
    }
}

#[cfg(test)]
pub mod tests {
    use self::r1cs::tests::{get_test_dummy_r1cs, get_test_dummy_z};

    use super::*;
<<<<<<< HEAD
    use crate::arith::r1cs::tests::{
        get_test_vitalik_r1cs, get_test_vitalik_z as r1cs_get_test_vitalik_z,
    };
    use lattirust_ring::Pow2CyclotomicPolyRingNTT;

    pub fn get_test_vitalik_ccs<R: Ring>(W: usize) -> CCS<R> {
        let r1cs = get_test_vitalik_r1cs::<R>();
=======
    use crate::arith::r1cs::tests::{get_test_r1cs, get_test_z as r1cs_get_test_z};
    use lattirust_ring::cyclotomic_ring::models::pow2_debug::Pow2CyclotomicPolyRingNTT;

    pub fn get_test_ccs<R: Ring>(W: usize) -> CCS<R> {
        let r1cs = get_test_r1cs::<R>();
>>>>>>> c956bb9c
        CCS::<R>::from_r1cs(r1cs, W)
    }
    pub fn get_test_arith_vitalik_z<R: Ring>(input: usize) -> Vec<R> {
        r1cs_get_test_vitalik_z(input)
    }

    pub fn get_test_dummy_ccs<R: Ring, const IO: usize, const W: usize>(
        r1cs_rows: usize,
    ) -> CCS<R> {
        let r1cs = get_test_dummy_r1cs::<R, IO, W>(r1cs_rows);
        CCS::<R>::from_r1cs(r1cs, IO + W + 1)
    }

    /// Test that a basic CCS relation can be satisfied
    #[test]
    fn test_ccs_relation() {
<<<<<<< HEAD
        let ccs = get_test_vitalik_ccs::<Pow2CyclotomicPolyRingNTT<101u64, 64>>(4);
        let z = get_test_arith_vitalik_z(3);

        ccs.check_relation(&z).unwrap();
    }

    #[test]
    fn test_ccs_dummy_relation() {
        let ccs = get_test_dummy_ccs::<Pow2CyclotomicPolyRingNTT<101, 64>, 1, 10>(5);
        let z = get_test_dummy_z::<_, 1, 10>();
=======
        let ccs = get_test_ccs::<Pow2CyclotomicPolyRingNTT<101u64, 64>>(4);
        let z = get_test_z(3);
>>>>>>> c956bb9c

        ccs.check_relation(&z).unwrap();
    }
}<|MERGE_RESOLUTION|>--- conflicted
+++ resolved
@@ -102,32 +102,9 @@
 
 impl<R: Ring> CCS<R> {
     pub fn from_r1cs(r1cs: R1CS<R>, W: usize) -> Self {
-<<<<<<< HEAD
-        let mut m = r1cs.A.nrows();
-        let n = r1cs.A.ncols();
-
-        let extend = |mat: SparseMatrix<R>| -> SparseMatrix<R> {
-            let mut values: Vec<R> = mat.transpose().values().to_vec();
-            values.extend(vec![R::ZERO; (W - m) * n]);
-            let rows: Vec<Vec<R>> = values.chunks(n).map(|c| c.to_vec()).collect();
-
-            SparseMatrix::from(rows.as_slice())
-        };
-
-        // Pad with dummy constraints to have the number of constraints the same as W - the number of columns
-        // of the Ajtai matrix or, equivalently, the number of columns of the G gadget matrix
-        // (see Definition 4.3 in the paper).
-        let A = extend(r1cs.A);
-        let B = extend(r1cs.B);
-        let C = extend(r1cs.C);
-
-        m = W;
-
-=======
         let m = W;
         let n = r1cs.A.ncols();
 
->>>>>>> c956bb9c
         CCS {
             m,
             n,
@@ -140,7 +117,7 @@
 
             S: vec![vec![0, 1], vec![2]],
             c: vec![R::one(), R::one().neg()],
-            M: vec![A, B, C],
+            M: vec![r1cs.A, r1cs.B, r1cs.C],
         }
     }
 
@@ -259,55 +236,23 @@
 
 #[cfg(test)]
 pub mod tests {
-    use self::r1cs::tests::{get_test_dummy_r1cs, get_test_dummy_z};
-
     use super::*;
-<<<<<<< HEAD
-    use crate::arith::r1cs::tests::{
-        get_test_vitalik_r1cs, get_test_vitalik_z as r1cs_get_test_vitalik_z,
-    };
-    use lattirust_ring::Pow2CyclotomicPolyRingNTT;
-
-    pub fn get_test_vitalik_ccs<R: Ring>(W: usize) -> CCS<R> {
-        let r1cs = get_test_vitalik_r1cs::<R>();
-=======
     use crate::arith::r1cs::tests::{get_test_r1cs, get_test_z as r1cs_get_test_z};
     use lattirust_ring::cyclotomic_ring::models::pow2_debug::Pow2CyclotomicPolyRingNTT;
 
     pub fn get_test_ccs<R: Ring>(W: usize) -> CCS<R> {
         let r1cs = get_test_r1cs::<R>();
->>>>>>> c956bb9c
         CCS::<R>::from_r1cs(r1cs, W)
     }
-    pub fn get_test_arith_vitalik_z<R: Ring>(input: usize) -> Vec<R> {
-        r1cs_get_test_vitalik_z(input)
-    }
-
-    pub fn get_test_dummy_ccs<R: Ring, const IO: usize, const W: usize>(
-        r1cs_rows: usize,
-    ) -> CCS<R> {
-        let r1cs = get_test_dummy_r1cs::<R, IO, W>(r1cs_rows);
-        CCS::<R>::from_r1cs(r1cs, IO + W + 1)
+    pub fn get_test_z<R: Ring>(input: usize) -> Vec<R> {
+        r1cs_get_test_z(input)
     }
 
     /// Test that a basic CCS relation can be satisfied
     #[test]
     fn test_ccs_relation() {
-<<<<<<< HEAD
-        let ccs = get_test_vitalik_ccs::<Pow2CyclotomicPolyRingNTT<101u64, 64>>(4);
-        let z = get_test_arith_vitalik_z(3);
-
-        ccs.check_relation(&z).unwrap();
-    }
-
-    #[test]
-    fn test_ccs_dummy_relation() {
-        let ccs = get_test_dummy_ccs::<Pow2CyclotomicPolyRingNTT<101, 64>, 1, 10>(5);
-        let z = get_test_dummy_z::<_, 1, 10>();
-=======
         let ccs = get_test_ccs::<Pow2CyclotomicPolyRingNTT<101u64, 64>>(4);
         let z = get_test_z(3);
->>>>>>> c956bb9c
 
         ccs.check_relation(&z).unwrap();
     }

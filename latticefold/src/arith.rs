#![allow(non_snake_case)]
use ark_ff::Field;
use ark_std::log2;
use cyclotomic_rings::SuitableRing;
use lattirust_linear_algebra::SparseMatrix;
use lattirust_ring::{
    balanced_decomposition::{decompose_balanced_vec, pad_and_transpose, recompose},
    PolyRing, Ring,
};

use crate::{
    commitment::{AjtaiCommitmentScheme, Commitment, CommitmentError},
    decomposition_parameters::DecompositionParams,
};
use error::CSError as Error;
use r1cs::R1CS;
use utils::{hadamard, mat_vec_mul, vec_add, vec_scalar_mul};

pub mod error;
pub mod r1cs;
pub mod utils;

pub trait Arith<R: Ring> {
    /// Checks that the given Arith structure is satisfied by a z vector. Used only for testing.
    fn check_relation(&self, z: &[R]) -> Result<(), Error>;

    /// Returns the bytes that represent the parameters, that is, the matrices sizes, the amount of
    /// public inputs, etc, without the matrices/polynomials values.
    fn params_to_le_bytes(&self) -> Vec<u8>;
}

/// CCS represents the Customizable Constraint Systems structure defined in
/// the [CCS paper](https://eprint.iacr.org/2023/552)
#[derive(Debug, Clone, PartialEq)]
pub struct CCS<R: Ring> {
    /// m: number of rows in M_i (such that M_i \in F^{m, n})
    pub m: usize,
    /// n = |z|, number of cols in M_i
    pub n: usize,
    /// l = |io|, size of public input/output
    pub l: usize,
    /// t = |M|, number of matrices
    pub t: usize,
    /// q = |c| = |S|, number of multisets
    pub q: usize,
    /// d: max degree in each variable
    pub d: usize,
    /// s = log(m), dimension of x
    pub s: usize,
    /// s_prime = log(n), dimension of y
    pub s_prime: usize,

    /// vector of matrices
    pub M: Vec<SparseMatrix<R>>,
    /// vector of multisets
    pub S: Vec<Vec<usize>>,
    /// vector of coefficients
    pub c: Vec<R>,
}

impl<R: Ring> Arith<R> for CCS<R> {
    /// check that a CCS structure is satisfied by a z vector. Only for testing.
    fn check_relation(&self, z: &[R]) -> Result<(), Error> {
        let mut result: Vec<R> = vec![R::zero(); self.m];

        for i in 0..self.q {
            // extract the needed M_j matrices out of S_i
            let vec_M_j: Vec<&SparseMatrix<R>> = self.S[i].iter().map(|j| &self.M[*j]).collect();

            // complete the hadamard chain
            let mut hadamard_result = vec![R::one(); self.m];
            for M_j in vec_M_j.into_iter() {
                let mut res = mat_vec_mul(M_j, z)?;
                res.resize(self.m, R::ZERO);
                hadamard_result = hadamard(&hadamard_result, &res)?;
            }

            // multiply by the coefficient of this step
            let c_M_j_z = vec_scalar_mul(&hadamard_result, &self.c[i]);

            // add it to the final vector
            result = vec_add(&result, &c_M_j_z)?;
        }

        // make sure the final vector is all zeroes
        result
            .iter()
            .all(|item| item.is_zero())
            .then_some(())
            .ok_or(Error::NotSatisfied)
    }

    fn params_to_le_bytes(&self) -> Vec<u8> {
        [
            self.l.to_le_bytes(),
            self.m.to_le_bytes(),
            self.n.to_le_bytes(),
            self.t.to_le_bytes(),
            self.q.to_le_bytes(),
            self.d.to_le_bytes(),
        ]
        .concat()
    }
}

impl<R: Ring> CCS<R> {
    pub fn from_r1cs(r1cs: R1CS<R>, W: usize) -> Self {
        let m = W;
        let n = r1cs.A.ncols();

        CCS {
            m,
            n,
            l: r1cs.l,
            s: log2(m) as usize,
            s_prime: log2(n) as usize,
            t: 3,
            q: 2,
            d: 2,

            S: vec![vec![0, 1], vec![2]],
            c: vec![R::one(), R::one().neg()],
            M: vec![r1cs.A, r1cs.B, r1cs.C],
        }
    }

    pub fn to_r1cs(self) -> R1CS<R> {
        R1CS::<R> {
            l: self.l,
            A: self.M[0].clone(),
            B: self.M[1].clone(),
            C: self.M[2].clone(),
        }
    }
}

#[derive(Debug, Clone, PartialEq)]
pub struct CCCS<const C: usize, R: Ring> {
    pub cm: Commitment<C, R>,
    pub x_ccs: Vec<R>,
}

#[derive(Debug, Clone, PartialEq)]
pub struct LCCCS<const C: usize, R: Ring> {
    pub r: Vec<R>,
    pub v: Vec<R>,
    pub cm: Commitment<C, R>,
    pub u: Vec<R>,
    pub x_w: Vec<R>,
    pub h: R,
}

#[derive(Debug, Clone, PartialEq)]
pub struct Witness<NTT: Ring> {
    // F is B-decomposed ccs witness
    pub f: Vec<NTT>,
    // NTT(f_hat) = Coeff(coefficient representation of f)
    pub f_hat: Vec<Vec<NTT>>,
    pub w_ccs: Vec<NTT>,
}

impl<NTT: SuitableRing> Witness<NTT> {
    pub fn from_w_ccs<P: DecompositionParams>(w_ccs: &[NTT]) -> Self {
        // iNTT
        let coef_repr: Vec<NTT::CoefficientRepresentation> =
            w_ccs.iter().map(|&x| x.into()).collect();

        // decompose radix-B
        let coef_repr_decomposed: Vec<NTT::CoefficientRepresentation> =
            pad_and_transpose(decompose_balanced_vec(&coef_repr, P::B, Some(P::L)))
                .into_iter()
                .flatten()
                .collect();

        // NTT(coef_repr_decomposed)
        let f: Vec<NTT> = coef_repr_decomposed.iter().map(|&x| x.into()).collect();
        // coef_repr_decomposed -> coefs -> NTT = coeffs.
        let f_hat: Vec<Vec<NTT>> = Self::get_fhat(&coef_repr_decomposed);

        Self {
            f,
            f_hat,
            w_ccs: w_ccs.to_vec(),
        }
    }

    fn get_fhat(f: &[NTT::CoefficientRepresentation]) -> Vec<Vec<NTT>> {
        // TODO: Improve this, too much copying is happening here.
        pad_and_transpose(
            f.iter()
                .map(|x| {
                    x.into_coeffs()
                        .into_iter()
                        .map(<NTT::BaseRing as Field>::from_base_prime_field)
                        .collect::<Vec<NTT::BaseRing>>()
                        .chunks(NTT::dimension())
                        .map(|chunk| NTT::from(chunk.to_vec()))
                        .collect()
                })
                .collect(),
        )
    }

    pub fn from_f<P: DecompositionParams>(f: Vec<NTT>) -> Self {
<<<<<<< HEAD
        let coef_repr_decomposed: Vec<NTT::CoefficientRepresentation> =
            f.iter().map(|&x| x.into()).collect();
        let f_hat: Vec<Vec<NTT>> = Self::get_fhat(&coef_repr_decomposed);
=======
        // let coef_repr_decomposed: Vec<NTT::CoefficientRepresentation> =
        //     f.iter().map(|&x| x.into()).collect();

        // let f_hat: Vec<NTT> = coef_repr_decomposed.into_iter().map(|x| x.into()).collect();

        // Note that f_hat = f this has to be replace with: support for small prime modulus
        let f_hat = f.clone();
>>>>>>> 6975c8b1

        let w_ccs = f
            .chunks(P::L)
            .map(|chunk| recompose(chunk, NTT::from(P::B)))
            .collect();

        Self { f, f_hat, w_ccs }
    }

    pub fn from_f_slice<P: DecompositionParams>(f: &[NTT]) -> Self {
        Self::from_f::<P>(f.into())
    }

    pub fn commit<const C: usize, const W: usize, P: DecompositionParams>(
        &self,
        ajtai: &AjtaiCommitmentScheme<C, W, NTT>,
    ) -> Result<Commitment<C, NTT>, CommitmentError> {
        ajtai.commit_ntt(&self.f)
    }
}

pub trait Instance<R: Ring> {
    fn get_z_vector(&self, w: &[R]) -> Vec<R>;
}

impl<const C: usize, R: Ring> Instance<R> for CCCS<C, R> {
    fn get_z_vector(&self, w: &[R]) -> Vec<R> {
        let mut z: Vec<R> = Vec::with_capacity(self.x_ccs.len() + w.len() + 1);

        z.extend_from_slice(&self.x_ccs);
        z.push(R::one());
        z.extend_from_slice(w);

        z
    }
}

impl<const C: usize, R: Ring> Instance<R> for LCCCS<C, R> {
    fn get_z_vector(&self, w: &[R]) -> Vec<R> {
        let mut z: Vec<R> = Vec::with_capacity(self.x_w.len() + w.len() + 1);

        z.extend_from_slice(&self.x_w);
        z.push(self.h);
        z.extend_from_slice(w);

        z
    }
}

#[cfg(test)]
pub mod tests {
    use super::*;
    use crate::arith::r1cs::{get_test_dummy_r1cs, get_test_r1cs, get_test_z as r1cs_get_test_z};
    use lattirust_ring::cyclotomic_ring::models::pow2_debug::Pow2CyclotomicPolyRingNTT;

    pub fn get_test_ccs<R: Ring>(W: usize) -> CCS<R> {
        let r1cs = get_test_r1cs::<R>();
        CCS::<R>::from_r1cs(r1cs, W)
    }

    pub fn get_test_z<R: Ring>(input: usize) -> Vec<R> {
        r1cs_get_test_z(input)
    }

    pub fn get_test_dummy_ccs<R: Ring, const X_LEN: usize, const WIT_LEN: usize, const W: usize>(
        rows_size: usize,
    ) -> CCS<R> {
        let r1cs = get_test_dummy_r1cs::<R, X_LEN, WIT_LEN>(rows_size);
        CCS::<R>::from_r1cs(r1cs, W)
    }

    /// Test that a basic CCS relation can be satisfied
    #[test]
    fn test_ccs_relation() {
        let ccs = get_test_ccs::<Pow2CyclotomicPolyRingNTT<101u64, 64>>(4);
        let z = get_test_z(3);

        ccs.check_relation(&z).unwrap();
    }
}<|MERGE_RESOLUTION|>--- conflicted
+++ resolved
@@ -202,19 +202,9 @@
     }
 
     pub fn from_f<P: DecompositionParams>(f: Vec<NTT>) -> Self {
-<<<<<<< HEAD
         let coef_repr_decomposed: Vec<NTT::CoefficientRepresentation> =
             f.iter().map(|&x| x.into()).collect();
         let f_hat: Vec<Vec<NTT>> = Self::get_fhat(&coef_repr_decomposed);
-=======
-        // let coef_repr_decomposed: Vec<NTT::CoefficientRepresentation> =
-        //     f.iter().map(|&x| x.into()).collect();
-
-        // let f_hat: Vec<NTT> = coef_repr_decomposed.into_iter().map(|x| x.into()).collect();
-
-        // Note that f_hat = f this has to be replace with: support for small prime modulus
-        let f_hat = f.clone();
->>>>>>> 6975c8b1
 
         let w_ccs = f
             .chunks(P::L)

--- conflicted
+++ resolved
@@ -194,18 +194,8 @@
     pub w_ccs: Vec<NTT>,
 }
 
-<<<<<<< HEAD
-impl<NTT: OverField> Witness<NTT> {
-    pub fn from_w_ccs<
-        CR: PolyRing<BaseRing = NTT::BaseRing> + From<NTT> + Into<NTT>,
-        P: DecompositionParams,
-    >(
-        w_ccs: Vec<NTT>,
-    ) -> Self {
-=======
 impl<NTT: SuitableRing> Witness<NTT> {
     pub fn from_w_ccs<P: DecompositionParams>(w_ccs: &[NTT]) -> Self {
->>>>>>> 5f3c079f
         // iNTT
         let coef_repr: Vec<NTT::CoefficientRepresentation> =
             w_ccs.iter().map(|&x| x.into()).collect();

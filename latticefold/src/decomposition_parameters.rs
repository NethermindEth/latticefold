use ark_std::fmt::Display;

/// Decomposition parameters.
/// Convenient to enforce them compile-time.
/// Contains both gadget matrix data and Latticefold decomposition step data.
pub trait DecompositionParams: Clone {
    /// The MSIS bound.
    const B: u128;
    /// The ring modulus should be < B^L.
    const L: usize;
    /// The small b from the decomposition step of LF.
    const B_SMALL: usize;
    /// K = log_b B.
    const K: usize;
}

impl<P: DecompositionParams> From<P> for DecompositionParamData {
    fn from(_: P) -> Self {
        {
            Self { b: P::B, l: P::L }
        }
    }
}

// Nice representation of parameters for printing out in benchmarks.
#[derive(Clone, Copy)]
pub struct DecompositionParamData {
    // The MSIS bound.
    b: u128,
    // The ring modulus should be < B^L.
    l: usize,
}

impl Display for DecompositionParamData {
    fn fmt(&self, f: &mut ark_std::fmt::Formatter<'_>) -> ark_std::fmt::Result {
        write!(f, "B={}, l={}", self.b, self.l,)
    }
}

#[allow(non_camel_case_types)]
#[cfg(test)]
pub mod test_params {
    use super::DecompositionParams;

    #[derive(Clone)]
    pub struct DP;

    #[cfg(test)]
    impl DecompositionParams for DP {
        const B: u128 = 1024;
        const L: usize = 2;
        const B_SMALL: usize = 2;
        const K: usize = 10;
    }

    #[derive(Clone)]
    pub struct DPL1;

    #[cfg(test)]
    impl DecompositionParams for DPL1 {
        const B: u128 = 1024;
        const L: usize = 1;
        const B_SMALL: usize = 2;
        const K: usize = 10;
    }
    #[derive(Clone)]
    pub struct StarkDP;
    impl DecompositionParams for StarkDP {
        const B: u128 = 10485760000;
        const L: usize = 8;
        const B_SMALL: usize = 320;
        const K: usize = 4;
    }
    #[derive(Clone)]
    pub struct StarkFoldingDP;
    impl DecompositionParams for StarkFoldingDP {
        const B: u128 = 3010936384;
        const L: usize = 8;
        const B_SMALL: usize = 38;
        const K: usize = 6;
    }

    #[derive(Clone)]
<<<<<<< HEAD
    pub struct GoldilocksPP;
    impl DecompositionParams for GoldilocksPP {
=======
    pub struct GoldilocksDP;
    impl DecompositionParams for GoldilocksDP {
>>>>>>> d1919064
        const B: u128 = 1 << 15;
        const L: usize = 5;
        const B_SMALL: usize = 2;
        const K: usize = 15;
    }
<<<<<<< HEAD
=======

    #[derive(Clone)]
    pub struct BabyBearDP;
    impl DecompositionParams for BabyBearDP {
        const B: u128 = 1 << 8;
        const L: usize = 4;
        const B_SMALL: usize = 2;
        const K: usize = 8;
    }
>>>>>>> d1919064
}<|MERGE_RESOLUTION|>--- conflicted
+++ resolved
@@ -81,20 +81,13 @@
     }
 
     #[derive(Clone)]
-<<<<<<< HEAD
-    pub struct GoldilocksPP;
-    impl DecompositionParams for GoldilocksPP {
-=======
     pub struct GoldilocksDP;
     impl DecompositionParams for GoldilocksDP {
->>>>>>> d1919064
         const B: u128 = 1 << 15;
         const L: usize = 5;
         const B_SMALL: usize = 2;
         const K: usize = 15;
     }
-<<<<<<< HEAD
-=======
 
     #[derive(Clone)]
     pub struct BabyBearDP;
@@ -104,5 +97,4 @@
         const B_SMALL: usize = 2;
         const K: usize = 8;
     }
->>>>>>> d1919064
 }
[package]
name = "latticefold"
version = "0.1.0"
edition = "2021"

[dependencies]
<<<<<<< HEAD
ark-crypto-primitives = { version = "0.4.0", default-features = false, features = [
    "sponge",
] }
ark-ff = { version = "0.4.2", default-features = false }
ark-std = { version = "0.4.0", default-features = false }
lattirust-arithmetic = { git = "ssh://git@github.com/NethermindEth/lattirust.git", branch = "main" }
libm = "0.2.8"
num-traits = "0.2.19"
rand = "0.8.5"
thiserror = "1.0.63"
=======
ark-crypto-primitives = { workspace = true }
ark-ff = { workspace = true }
ark-std = { workspace = true }
cyclotomic-rings = { path = "../cyclotomic-rings"}
lattirust-linear-algebra = { workspace = true }
lattirust-poly = { workspace = true }
lattirust-ring = { workspace = true }
num-traits = { version = "0.2.19", default-features = false }
rand = { version = "0.8.5", default-features = false }
thiserror = { workspace = true }

[features]
default = [ "std" ]
std = [ "ark-std/std" ]

>>>>>>> 5f3c079f

[lints.clippy]
single_match = "warn"
single_match_else = "warn"
needless_match = "warn"
needless_late_init = "warn"
redundant_pattern_matching = "warn"
redundant_pattern = "warn"
redundant_guards = "warn"
collapsible_match = "warn"
match_single_binding = "warn"
match_same_arms = "warn"
match_ref_pats = "warn"
match_bool = "warn"
needless_bool = "warn"
implicit_clone = "warn"
[dev-dependencies]
criterion = "0.3"

[[bench]]
name = "ajtai"
harness = false<|MERGE_RESOLUTION|>--- conflicted
+++ resolved
@@ -4,18 +4,6 @@
 edition = "2021"
 
 [dependencies]
-<<<<<<< HEAD
-ark-crypto-primitives = { version = "0.4.0", default-features = false, features = [
-    "sponge",
-] }
-ark-ff = { version = "0.4.2", default-features = false }
-ark-std = { version = "0.4.0", default-features = false }
-lattirust-arithmetic = { git = "ssh://git@github.com/NethermindEth/lattirust.git", branch = "main" }
-libm = "0.2.8"
-num-traits = "0.2.19"
-rand = "0.8.5"
-thiserror = "1.0.63"
-=======
 ark-crypto-primitives = { workspace = true }
 ark-ff = { workspace = true }
 ark-std = { workspace = true }
@@ -31,7 +19,6 @@
 default = [ "std" ]
 std = [ "ark-std/std" ]
 
->>>>>>> 5f3c079f
 
 [lints.clippy]
 single_match = "warn"

[package]
name = "latticefold"
version = "0.1.0"
edition = "2021"

[dependencies]
ark-crypto-primitives = { version = "0.4.0", default-features = false, features = [
    "sponge",
] }
ark-ff = { version = "0.4.2", default-features = false }
ark-std = { version = "0.4.0", default-features = false }
lattirust-arithmetic = { git = "ssh://git@github.com/NethermindEth/lattirust.git", branch = "main" }
num-traits = "0.2.19"
rand = "0.8.5"
thiserror = "1.0.63"

<<<<<<< HEAD
[lints.clippy]
single_match = "warn"
single_match_else = "warn"
needless_match = "warn"
needless_late_init = "warn"
redundant_pattern_matching = "warn"
redundant_pattern = "warn"
redundant_guards = "warn"
collapsible_match = "warn"
match_single_binding = "warn"
match_same_arms = "warn"
match_ref_pats = "warn"
match_bool = "warn"
needless_bool = "warn"
implicit_clone = "warn"
=======
[dev-dependencies]
criterion = "0.3"

[[bench]]
name = "ajtai"
harness = false
>>>>>>> ae122826
<|MERGE_RESOLUTION|>--- conflicted
+++ resolved
@@ -14,7 +14,6 @@
 rand = "0.8.5"
 thiserror = "1.0.63"
 
-<<<<<<< HEAD
 [lints.clippy]
 single_match = "warn"
 single_match_else = "warn"
@@ -30,11 +29,9 @@
 match_bool = "warn"
 needless_bool = "warn"
 implicit_clone = "warn"
-=======
 [dev-dependencies]
 criterion = "0.3"
 
 [[bench]]
 name = "ajtai"
-harness = false
->>>>>>> ae122826
+harness = false
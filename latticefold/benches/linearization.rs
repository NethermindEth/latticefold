--- conflicted
+++ resolved
@@ -3,11 +3,6 @@
 use criterion::{
     criterion_group, criterion_main, AxisScale, BenchmarkId, Criterion, PlotConfiguration,
 };
-<<<<<<< HEAD
-use cyclotomic_rings::{challenge_set::LatticefoldChallengeSet, SuitableRing};
-use cyclotomic_rings::{StarkChallengeSet, StarkRingNTT};
-use std::time::Duration;
-=======
 use cyclotomic_rings::{
     challenge_set::LatticefoldChallengeSet,
     rings::{
@@ -16,11 +11,11 @@
 };
 use rand::thread_rng;
 use std::{fmt::Debug, time::Duration};
->>>>>>> 490ba39c
 mod utils;
 use crate::utils::wit_and_ccs_gen;
 use latticefold::{
-    arith::{Witness, CCCS, CCS, LCCCS},
+    arith::{r1cs::get_test_dummy_z_split, Arith, Witness, CCCS, CCS, LCCCS},
+    commitment::AjtaiCommitmentScheme,
     decomposition_parameters::DecompositionParams,
     nifs::linearization::{
         LFLinearizationProver, LFLinearizationVerifier, LinearizationProof, LinearizationProver,
@@ -166,65 +161,11 @@
     };
 }
 
-#[macro_export]
-macro_rules! define_goldilocks_params {
-    ($w:expr, $b:expr, $l:expr,  $b_small:expr, $k:expr) => {
-        paste::paste! {
-            #[derive(Clone)]
-            struct [<GoldilocksParamsWithB $b W $w>];
-
-            impl DecompositionParams for [<GoldilocksParamsWithB $b W $w>] {
-                const B: u128 = $b;
-                const L: usize = $l;
-                const B_SMALL: usize = $b_small; // This is not use in decompose or linearization
-                const K: usize = $l;// This is not use in decompose or linearization
-            }
-        }
-    };
-}
-#[macro_export]
-macro_rules! run_single_goldilocks_benchmark {
-    ( $crit:expr, $io:expr, $cw:expr, $w:expr, $b:expr, $l:expr,  $b_small:expr, $k:expr) => {
-        define_goldilocks_params!($w, $b, $l, $b_small, $k);
-        paste::paste! {
-            linearization_benchmarks::<$io, $cw, $w, {$w * $l}, GoldilocksChallengeSet, GoldilocksRingNTT, [<GoldilocksParamsWithB $b W $w>]>($crit);
-
-        }
-    };
-}
 fn benchmarks_main(c: &mut Criterion) {
-    // Goldilocks
-    {
-        let plot_config = PlotConfiguration::default().summary_scale(AxisScale::Logarithmic);
-        let mut group = c.benchmark_group("Linearization Godlilocks");
-        group.plot_config(plot_config.clone());
-
-        // Parameters Criterion, X_LEN, C, W, B, L, B_small, K
-
-        run_single_goldilocks_benchmark!(&mut group, 1, 6, 512, 128, 9, 2, 7);
-        run_single_goldilocks_benchmark!(&mut group, 1, 7, 512, 256, 8, 2, 8);
-        run_single_goldilocks_benchmark!(&mut group, 1, 8, 512, 512, 7, 2, 9);
-        run_single_goldilocks_benchmark!(&mut group, 1, 8, 1024, 512, 7, 2, 9);
-        run_single_goldilocks_benchmark!(&mut group, 1, 8, 2048, 256, 8, 2, 8);
-        run_single_goldilocks_benchmark!(&mut group, 1, 9, 1024, 1024, 7, 2, 10);
-        run_single_goldilocks_benchmark!(&mut group, 1, 9, 2048, 512, 7, 2, 9);
-        run_single_goldilocks_benchmark!(&mut group, 1, 10, 512, 2048, 6, 2, 11);
-        run_single_goldilocks_benchmark!(&mut group, 1, 10, 1024, 2048, 6, 2, 11);
-        run_single_goldilocks_benchmark!(&mut group, 1, 11, 1024, 4096, 6, 2, 12);
-        run_single_goldilocks_benchmark!(&mut group, 1, 11, 2048, 2048, 6, 2, 12);
-        run_single_goldilocks_benchmark!(&mut group, 1, 12, 1024, 8192, 6, 2, 13);
-        run_single_goldilocks_benchmark!(&mut group, 1, 13, 1024, 16384, 5, 2, 14);
-        run_single_goldilocks_benchmark!(&mut group, 1, 13, 2048, 8192, 5, 2, 13);
-        run_single_goldilocks_benchmark!(&mut group, 1, 14, 1024, 32768, 5, 2, 15);
-        run_single_goldilocks_benchmark!(&mut group, 1, 14, 2048, 16384, 5, 2, 14);
-        run_single_goldilocks_benchmark!(&mut group, 1, 15, 2048, 32768, 4, 2, 15);
-        run_single_goldilocks_benchmark!(&mut group, 1, 16, 2048, 65536, 4, 2, 16);
-    }
-
     // StarkPrime
     {
         let plot_config = PlotConfiguration::default().summary_scale(AxisScale::Logarithmic);
-        let mut group = c.benchmark_group("Linearization StarkPrime");
+        let mut group = c.benchmark_group("Decomposition StarkPrime");
         group.plot_config(plot_config.clone());
 
         // Parameters Criterion, X_LEN, C, W, B, L, B_small, K

#![allow(incomplete_features)]
#![feature(generic_const_exprs)]
use criterion::{
    criterion_group, criterion_main, AxisScale, BenchmarkId, Criterion, PlotConfiguration,
};
use cyclotomic_rings::{
    challenge_set::LatticefoldChallengeSet,
    rings::{
        GoldilocksChallengeSet, GoldilocksRingNTT, StarkChallengeSet, StarkRingNTT, SuitableRing,
    },
};
use latticefold::nifs::decomposition::{
    DecompositionProver, DecompositionVerifier, LFDecompositionProver, LFDecompositionVerifier,
};
use latticefold::nifs::folding::{
    FoldingProver, FoldingVerifier, LFFoldingProver, LFFoldingVerifier,
};
use std::{fmt::Debug, time::Duration};
mod utils;
use ark_std::UniformRand;

use crate::utils::wit_and_ccs_gen;
use latticefold::{
    arith::{Witness, CCCS, CCS},
    commitment::AjtaiCommitmentScheme,
    decomposition_parameters::DecompositionParams,
    nifs::linearization::{
        LFLinearizationProver, LFLinearizationVerifier, LinearizationProver, LinearizationVerifier,
    },
    transcript::poseidon::PoseidonTranscript,
};

fn prover_folding_benchmark<
    const C: usize,
    const W: usize,
    P: DecompositionParams,
    R: Clone + UniformRand + Debug + SuitableRing,
    CS: LatticefoldChallengeSet<R>,
>(
    c: &mut criterion::BenchmarkGroup<criterion::measurement::WallTime>,
    cm_i: &CCCS<C, R>,
    wit: &Witness<R>,
    ccs: &CCS<R>,
    scheme: &AjtaiCommitmentScheme<C, W, R>,
) {
    let mut prover_transcript = PoseidonTranscript::<R, CS>::default();
    let mut verifier_transcript = PoseidonTranscript::<R, CS>::default();

    let (_, linearization_proof) = LFLinearizationProver::<_, PoseidonTranscript<R, CS>>::prove(
        cm_i,
        wit,
        &mut prover_transcript,
        ccs,
    )
    .unwrap();

    let lcccs = LFLinearizationVerifier::<_, PoseidonTranscript<R, CS>>::verify(
        cm_i,
        &linearization_proof,
        &mut verifier_transcript,
        ccs,
    )
    .unwrap();

    let (_, wit_vec, decomposition_proof) =
        LFDecompositionProver::<_, PoseidonTranscript<R, CS>>::prove::<W, C, P>(
            &lcccs,
            wit,
            &mut prover_transcript,
            ccs,
            scheme,
        )
        .unwrap();

    let lcccs_vec = LFDecompositionVerifier::<_, PoseidonTranscript<R, CS>>::verify::<C, P>(
        &lcccs,
        &decomposition_proof,
        &mut verifier_transcript,
        ccs,
    )
    .unwrap();

    let (lcccs, wit_s) = {
        let mut lcccs = lcccs_vec.clone();
        let mut lcccs_r = lcccs_vec;
        lcccs.append(&mut lcccs_r);

        let mut wit_s = wit_vec.clone();
        let mut wit_s_r = wit_vec;
        wit_s.append(&mut wit_s_r);

        (lcccs, wit_s)
    };
    c.bench_with_input(
        BenchmarkId::new(
            "Folding Prover",
            format!(
                "Param. Kappa={}, Cols={},  B={}, L={}, B_small={}, K={}",
                C,
                { W / P::L },
                P::B,
                P::L,
                P::B_SMALL,
                P::K
            ),
        ),
        &(lcccs, wit_s, ccs),
        |b, (lcccs_vec, wit_vec, ccs)| {
            b.iter(|| {
                let _ = LFFoldingProver::<R, PoseidonTranscript<R, CS>>::prove::<C, P>(
                    lcccs_vec,
                    wit_vec,
                    &mut prover_transcript,
                    ccs,
                )
                .unwrap();
            })
        },
    );
}

fn verifier_folding_benchmark<
    const C: usize,
    const W: usize,
    P: DecompositionParams,
    R: Clone + UniformRand + Debug + SuitableRing,
    CS: LatticefoldChallengeSet<R>,
>(
    c: &mut criterion::BenchmarkGroup<criterion::measurement::WallTime>,
    cm_i: &CCCS<C, R>,
    wit: &Witness<R>,
    ccs: &CCS<R>,
    scheme: &AjtaiCommitmentScheme<C, W, R>,
) {
    let mut prover_transcript = PoseidonTranscript::<R, CS>::default();
    let mut verifier_transcript = PoseidonTranscript::<R, CS>::default();

    let (_, linearization_proof) = LFLinearizationProver::<_, PoseidonTranscript<R, CS>>::prove(
        cm_i,
        wit,
        &mut prover_transcript,
        ccs,
    )
    .unwrap();

    let lcccs = LFLinearizationVerifier::<_, PoseidonTranscript<R, CS>>::verify(
        cm_i,
        &linearization_proof,
        &mut verifier_transcript,
        ccs,
    )
    .unwrap();

    let (_, wit_vec, decomposition_proof) =
        LFDecompositionProver::<_, PoseidonTranscript<R, CS>>::prove::<W, C, P>(
            &lcccs,
            wit,
            &mut prover_transcript,
            ccs,
            scheme,
        )
        .unwrap();

    let lcccs_vec = LFDecompositionVerifier::<_, PoseidonTranscript<R, CS>>::verify::<C, P>(
        &lcccs,
        &decomposition_proof,
        &mut verifier_transcript,
        ccs,
    )
    .unwrap();

    let (lcccs, wit_s) = {
        let mut lcccs = lcccs_vec.clone();
        let mut lcccs_r = lcccs_vec;
        lcccs.append(&mut lcccs_r);

        let mut wit_s = wit_vec.clone();
        let mut wit_s_r = wit_vec;
        wit_s.append(&mut wit_s_r);

        (lcccs, wit_s)
    };

    let (_, _, folding_proof) = LFFoldingProver::<R, PoseidonTranscript<R, CS>>::prove::<C, P>(
        &lcccs,
        &wit_s,
        &mut prover_transcript,
        ccs,
    )
    .unwrap();

    c.bench_with_input(
        BenchmarkId::new(
            "Folding Verifier",
            format!(
                "Param. Kappa={}, Cols={},  B={}, L={}, B_small={}, K={}",
                C,
                { W / P::L },
                P::B,
                P::L,
                P::B_SMALL,
                P::K
            ),
        ),
        &(lcccs, folding_proof, ccs),
        |b, (lcccs_vec, proof, ccs)| {
            b.iter(|| {
                let _ = LFFoldingVerifier::<_, PoseidonTranscript<R, CS>>::verify::<C, P>(
                    lcccs_vec,
                    proof,
                    &mut verifier_transcript,
                    ccs,
                );
            })
        },
    );
}

fn folding_benchmarks<
    const X_LEN: usize,
    const C: usize,
    const WIT_LEN: usize,
    const W: usize,
    CS: LatticefoldChallengeSet<R>,
    R: SuitableRing,
    P: DecompositionParams,
>(
    group: &mut criterion::BenchmarkGroup<criterion::measurement::WallTime>,
) {
    let r1cs_rows = X_LEN + WIT_LEN + 1; // This makes a square matrix but is too much memory;

    let (cm_i, wit, ccs, scheme) = wit_and_ccs_gen::<X_LEN, C, WIT_LEN, W, P, R>(r1cs_rows);

    prover_folding_benchmark::<C, W, P, R, CS>(group, &cm_i, &wit, &ccs, &scheme);

    verifier_folding_benchmark::<C, W, P, R, CS>(group, &cm_i, &wit, &ccs, &scheme);
}

macro_rules! define_params {
<<<<<<< HEAD
    ($cw:expr, $b:expr, $l:expr, $w:expr, $b_small:expr, $k:expr) => {
        paste::paste! {

            #[derive(Clone)]
            struct [<DecompParamsWithKappa $cw B $b L $l W $w b $b_small K $k>];

            impl DecompositionParams for [<DecompParamsWithKappa $cw B $b L $l W $w b $b_small K $k>] {
=======
    ($w:expr, $b:expr, $l:expr, $b_small:expr, $k:expr) => {
        paste::paste! {

            #[derive(Clone)]
            struct [<DecompParamsWithB $b W $w b $b_small K $k>];

            impl DecompositionParams for [<DecompParamsWithB $b W $w b $b_small K $k>] {
>>>>>>> cdd515e5
                const B: u128 = $b;
                const L: usize = $l;
                const B_SMALL: usize = $b_small;
                const K: usize = $k;
            }
        }
    };
}

#[allow(unused_macros)]
macro_rules! run_single_goldilocks_benchmark {
    ($crit:expr, $io:expr, $cw:expr, $w:expr, $b:expr, $l:expr, $b_small:expr, $k:expr) => {
<<<<<<< HEAD
        define_params!($cw, $b, $l, $w, $b_small, $k);
        paste::paste! {
            folding_benchmarks::<$io, $cw, $w, {$w * $l}, GoldilocksChallengeSet, GoldilocksRingNTT, [<DecompParamsWithKappa $cw B $b L $l W $w b $b_small K $k>]>($crit);
=======
        define_params!($w, $b, $l, $b_small, $k);
        paste::paste! {
            folding_benchmarks::<$io, $cw, $w, {$w * $l}, GoldilocksChallengeSet, GoldilocksRingNTT, [<DecompParamsWithB $b W $w b $b_small K $k>]>($crit);
>>>>>>> cdd515e5
        }
    };
}

// Baybear parameters
#[allow(unused_macros)]
macro_rules! run_single_babybear_benchmark {
    ($crit:expr, $io:expr, $cw:expr, $w:expr, $b:expr, $l:expr, $b_small:expr, $k:expr) => {
        define_params!($w, $b, $l, $b_small, $k);
        paste::paste! {
            folding_benchmarks::<$io, $cw, $w, {$w * $l}, BabyBearChallengeSet, BabyBearRingNTT, [<DecompParamsWithB $b W $w b $b_small K $k>]>($crit);
        }
    };
}

// Stark parameters
macro_rules! run_single_starkprime_benchmark {
    ($crit:expr, $io:expr, $cw:expr, $w:expr, $b:expr, $l:expr, $b_small:expr, $k:expr) => {
        define_params!($w, $b, $l, $b_small, $k);
        paste::paste! {
            folding_benchmarks::<$io, $cw, $w, {$w * $l}, StarkChallengeSet, StarkRingNTT, [<DecompParamsWithB $b W $w b $b_small K $k>]>($crit);
        }
    };
}

// Frog parameters
#[allow(unused_macros)]
macro_rules! run_single_frog_benchmark {
    ($crit:expr, $io:expr, $cw:expr, $w:expr, $b:expr, $l:expr, $b_small:expr, $k:expr) => {
        define_params!($w, $b, $l, $b_small, $k);
        paste::paste! {
            folding_benchmarks::<$io, $cw, $w, {$w * $l}, FrogChallengeSet, FrogRingNTT, [<DecompParamsWithB $b W $w b $b_small K $k>]>($crit);
        }
    };
}

fn benchmarks_main(c: &mut Criterion) {
<<<<<<< HEAD
    // // Goldilocks L = 1
    // {
    //     let plot_config = PlotConfiguration::default().summary_scale(AxisScale::Logarithmic);
    //     let mut group = c.benchmark_group("Linearization Godlilocks");
    //     group.plot_config(plot_config.clone());

    //     // Parameters Criterion, X_LEN, C, W, B, L, B_small, K

    //     run_single_goldilocks_benchmark!(&mut group, 1, 2, 512, 4, 1, 2, 2);
    //     run_single_goldilocks_benchmark!(&mut group, 1, 2, 512, 4, 1, 4, 1);
    //     run_single_goldilocks_benchmark!(&mut group, 1, 3, 512, 16, 1, 2, 4);
    //     run_single_goldilocks_benchmark!(&mut group, 1, 3, 512, 16, 1, 4, 2);
    //     run_single_goldilocks_benchmark!(&mut group, 1, 3, 512, 16, 1, 16, 1);
    //     run_single_goldilocks_benchmark!(&mut group, 1, 3, 1024, 12, 1, 2, 3);
    //     run_single_goldilocks_benchmark!(&mut group, 1, 3, 1024, 12, 1, 8, 1);
    //     run_single_goldilocks_benchmark!(&mut group, 1, 3, 1024, 12, 1, 2, 2);
    //     run_single_goldilocks_benchmark!(&mut group, 1, 3, 2048, 8, 1, 2, 3);
    //     run_single_goldilocks_benchmark!(&mut group, 1, 3, 2048, 8, 1, 8, 1);
    //     run_single_goldilocks_benchmark!(&mut group, 1, 3, 2048, 8, 1, 2, 2);
    //     run_single_goldilocks_benchmark!(&mut group, 1, 3, 4096, 6, 1, 2, 2);
    //     run_single_goldilocks_benchmark!(&mut group, 1, 3, 4096, 6, 1, 4, 1);
    //     run_single_goldilocks_benchmark!(&mut group, 1, 4, 512, 56, 1, 2, 5);
    //     run_single_goldilocks_benchmark!(&mut group, 1, 4, 512, 56, 1, 32, 1);
    //     run_single_goldilocks_benchmark!(&mut group, 1, 4, 512, 56, 1, 2, 4);
    //     run_single_goldilocks_benchmark!(&mut group, 1, 4, 1024, 40, 1, 2, 5);
    //     run_single_goldilocks_benchmark!(&mut group, 1, 4, 1024, 40, 1, 32, 1);
    //     run_single_goldilocks_benchmark!(&mut group, 1, 4, 1024, 40, 1, 2, 4);
    //     run_single_goldilocks_benchmark!(&mut group, 1, 4, 2048, 28, 1, 2, 4);
    //     run_single_goldilocks_benchmark!(&mut group, 1, 4, 2048, 28, 1, 4, 2);
    //     run_single_goldilocks_benchmark!(&mut group, 1, 4, 2048, 28, 1, 16, 1);
    //     run_single_goldilocks_benchmark!(&mut group, 1, 4, 4096, 20, 1, 2, 4);
    //     run_single_goldilocks_benchmark!(&mut group, 1, 4, 4096, 20, 1, 4, 2);
    //     run_single_goldilocks_benchmark!(&mut group, 1, 4, 4096, 20, 1, 16, 1);
    //     run_single_goldilocks_benchmark!(&mut group, 1, 5, 512, 158, 1, 2, 7);
    //     run_single_goldilocks_benchmark!(&mut group, 1, 5, 512, 158, 1, 2, 6);
    //     run_single_goldilocks_benchmark!(&mut group, 1, 5, 512, 158, 1, 4, 3);
    //     run_single_goldilocks_benchmark!(&mut group, 1, 5, 1024, 112, 1, 2, 6);
    //     run_single_goldilocks_benchmark!(&mut group, 1, 5, 1024, 112, 1, 4, 3);
    //     run_single_goldilocks_benchmark!(&mut group, 1, 5, 1024, 112, 1, 8, 2);
    //     run_single_goldilocks_benchmark!(&mut group, 1, 5, 2048, 78, 1, 2, 6);
    //     run_single_goldilocks_benchmark!(&mut group, 1, 5, 2048, 78, 1, 4, 3);
    //     run_single_goldilocks_benchmark!(&mut group, 1, 5, 2048, 78, 1, 8, 2);
    //     run_single_goldilocks_benchmark!(&mut group, 1, 5, 4096, 56, 1, 2, 5);
    //     run_single_goldilocks_benchmark!(&mut group, 1, 5, 4096, 56, 1, 32, 1);
    //     run_single_goldilocks_benchmark!(&mut group, 1, 5, 4096, 56, 1, 2, 4);
    //     run_single_goldilocks_benchmark!(&mut group, 1, 6, 512, 404, 1, 2, 8);
    //     run_single_goldilocks_benchmark!(&mut group, 1, 6, 512, 404, 1, 4, 4);
    //     run_single_goldilocks_benchmark!(&mut group, 1, 6, 512, 404, 1, 16, 2);
    //     run_single_goldilocks_benchmark!(&mut group, 1, 6, 1024, 286, 1, 2, 8);
    //     run_single_goldilocks_benchmark!(&mut group, 1, 6, 1024, 286, 1, 4, 4);
    //     run_single_goldilocks_benchmark!(&mut group, 1, 6, 1024, 286, 1, 16, 2);
    //     run_single_goldilocks_benchmark!(&mut group, 1, 6, 2048, 202, 1, 2, 7);
    //     run_single_goldilocks_benchmark!(&mut group, 1, 6, 2048, 202, 1, 2, 6);
    //     run_single_goldilocks_benchmark!(&mut group, 1, 6, 2048, 202, 1, 4, 3);
    //     run_single_goldilocks_benchmark!(&mut group, 1, 6, 4096, 142, 1, 2, 7);
    //     run_single_goldilocks_benchmark!(&mut group, 1, 6, 4096, 142, 1, 2, 6);
    //     run_single_goldilocks_benchmark!(&mut group, 1, 6, 4096, 142, 1, 4, 3);
    //     run_single_goldilocks_benchmark!(&mut group, 1, 7, 512, 954, 1, 2, 9);
    //     run_single_goldilocks_benchmark!(&mut group, 1, 7, 512, 954, 1, 8, 3);
    //     run_single_goldilocks_benchmark!(&mut group, 1, 7, 512, 954, 1, 2, 8);
    //     run_single_goldilocks_benchmark!(&mut group, 1, 7, 1024, 674, 1, 2, 9);
    //     run_single_goldilocks_benchmark!(&mut group, 1, 7, 1024, 674, 1, 8, 3);
    //     run_single_goldilocks_benchmark!(&mut group, 1, 7, 1024, 674, 1, 2, 8);
    //     run_single_goldilocks_benchmark!(&mut group, 1, 7, 2048, 476, 1, 2, 8);
    //     run_single_goldilocks_benchmark!(&mut group, 1, 7, 2048, 476, 1, 4, 4);
    //     run_single_goldilocks_benchmark!(&mut group, 1, 7, 2048, 476, 1, 16, 2);
    //     run_single_goldilocks_benchmark!(&mut group, 1, 7, 4096, 336, 1, 2, 8);
    //     run_single_goldilocks_benchmark!(&mut group, 1, 7, 4096, 336, 1, 4, 4);
    //     run_single_goldilocks_benchmark!(&mut group, 1, 7, 4096, 336, 1, 16, 2);
    //     run_single_goldilocks_benchmark!(&mut group, 1, 8, 512, 2120, 1, 2, 11);
    //     run_single_goldilocks_benchmark!(&mut group, 1, 8, 512, 2120, 1, 2, 10);
    //     run_single_goldilocks_benchmark!(&mut group, 1, 8, 512, 2120, 1, 4, 5);
    //     run_single_goldilocks_benchmark!(&mut group, 1, 8, 1024, 1500, 1, 2, 10);
    //     run_single_goldilocks_benchmark!(&mut group, 1, 8, 1024, 1500, 1, 4, 5);
    //     run_single_goldilocks_benchmark!(&mut group, 1, 8, 1024, 1500, 1, 32, 2);
    //     run_single_goldilocks_benchmark!(&mut group, 1, 8, 2048, 1060, 1, 2, 10);
    //     run_single_goldilocks_benchmark!(&mut group, 1, 8, 2048, 1060, 1, 4, 5);
    //     run_single_goldilocks_benchmark!(&mut group, 1, 8, 2048, 1060, 1, 32, 2);
    //     run_single_goldilocks_benchmark!(&mut group, 1, 8, 4096, 750, 1, 2, 9);
    //     run_single_goldilocks_benchmark!(&mut group, 1, 8, 4096, 750, 1, 8, 3);
    //     run_single_goldilocks_benchmark!(&mut group, 1, 8, 4096, 750, 1, 2, 8);
    //     run_single_goldilocks_benchmark!(&mut group, 1, 9, 512, 4492, 1, 2, 12);
    //     run_single_goldilocks_benchmark!(&mut group, 1, 9, 512, 4492, 1, 4, 6);
    //     run_single_goldilocks_benchmark!(&mut group, 1, 9, 512, 4492, 1, 8, 4);
    //     run_single_goldilocks_benchmark!(&mut group, 1, 9, 1024, 3176, 1, 2, 11);
    //     run_single_goldilocks_benchmark!(&mut group, 1, 9, 1024, 3176, 1, 2, 10);
    //     run_single_goldilocks_benchmark!(&mut group, 1, 9, 1024, 3176, 1, 4, 5);
    //     run_single_goldilocks_benchmark!(&mut group, 1, 9, 2048, 2246, 1, 2, 11);
    //     run_single_goldilocks_benchmark!(&mut group, 1, 9, 2048, 2246, 1, 2, 10);
    //     run_single_goldilocks_benchmark!(&mut group, 1, 9, 2048, 2246, 1, 4, 5);
    //     run_single_goldilocks_benchmark!(&mut group, 1, 9, 4096, 1588, 1, 2, 10);
    //     run_single_goldilocks_benchmark!(&mut group, 1, 9, 4096, 1588, 1, 4, 5);
    //     run_single_goldilocks_benchmark!(&mut group, 1, 9, 4096, 1588, 1, 32, 2);
    //     run_single_goldilocks_benchmark!(&mut group, 1, 10, 512, 9132, 1, 2, 13);
    //     run_single_goldilocks_benchmark!(&mut group, 1, 10, 512, 9132, 1, 2, 12);
    //     run_single_goldilocks_benchmark!(&mut group, 1, 10, 512, 9132, 1, 4, 6);
    //     run_single_goldilocks_benchmark!(&mut group, 1, 10, 1024, 6458, 1, 2, 12);
    //     run_single_goldilocks_benchmark!(&mut group, 1, 10, 1024, 6458, 1, 4, 6);
    //     run_single_goldilocks_benchmark!(&mut group, 1, 10, 1024, 6458, 1, 8, 4);
    //     run_single_goldilocks_benchmark!(&mut group, 1, 10, 2048, 4566, 1, 2, 12);
    //     run_single_goldilocks_benchmark!(&mut group, 1, 10, 2048, 4566, 1, 4, 6);
    //     run_single_goldilocks_benchmark!(&mut group, 1, 10, 2048, 4566, 1, 8, 4);
    //     run_single_goldilocks_benchmark!(&mut group, 1, 10, 4096, 3228, 1, 2, 11);
    //     run_single_goldilocks_benchmark!(&mut group, 1, 10, 4096, 3228, 1, 2, 10);
    //     run_single_goldilocks_benchmark!(&mut group, 1, 10, 4096, 3228, 1, 4, 5);
    //     run_single_goldilocks_benchmark!(&mut group, 1, 11, 512, 17936, 1, 2, 14);
    //     run_single_goldilocks_benchmark!(&mut group, 1, 11, 512, 17936, 1, 4, 7);
    //     run_single_goldilocks_benchmark!(&mut group, 1, 11, 512, 17936, 1, 2, 13);
    //     run_single_goldilocks_benchmark!(&mut group, 1, 11, 1024, 12682, 1, 2, 13);
    //     run_single_goldilocks_benchmark!(&mut group, 1, 11, 1024, 12682, 1, 2, 12);
    //     run_single_goldilocks_benchmark!(&mut group, 1, 11, 1024, 12682, 1, 4, 6);
    //     run_single_goldilocks_benchmark!(&mut group, 1, 11, 2048, 8968, 1, 2, 13);
    //     run_single_goldilocks_benchmark!(&mut group, 1, 11, 2048, 8968, 1, 2, 12);
    //     run_single_goldilocks_benchmark!(&mut group, 1, 11, 2048, 8968, 1, 4, 6);
    //     run_single_goldilocks_benchmark!(&mut group, 1, 11, 4096, 6340, 1, 2, 12);
    //     run_single_goldilocks_benchmark!(&mut group, 1, 11, 4096, 6340, 1, 4, 6);
    //     run_single_goldilocks_benchmark!(&mut group, 1, 11, 4096, 6340, 1, 8, 4);
    //     run_single_goldilocks_benchmark!(&mut group, 1, 12, 512, 34184, 1, 2, 15);
    //     run_single_goldilocks_benchmark!(&mut group, 1, 12, 512, 34184, 1, 8, 5);
    //     run_single_goldilocks_benchmark!(&mut group, 1, 12, 512, 34184, 1, 32, 3);
    //     run_single_goldilocks_benchmark!(&mut group, 1, 12, 1024, 24172, 1, 2, 14);
    //     run_single_goldilocks_benchmark!(&mut group, 1, 12, 1024, 24172, 1, 4, 7);
    //     run_single_goldilocks_benchmark!(&mut group, 1, 12, 1024, 24172, 1, 2, 13);
    //     run_single_goldilocks_benchmark!(&mut group, 1, 12, 2048, 17092, 1, 2, 14);
    //     run_single_goldilocks_benchmark!(&mut group, 1, 12, 2048, 17092, 1, 4, 7);
    //     run_single_goldilocks_benchmark!(&mut group, 1, 12, 2048, 17092, 1, 2, 13);
    //     run_single_goldilocks_benchmark!(&mut group, 1, 12, 4096, 12086, 1, 2, 13);
    //     run_single_goldilocks_benchmark!(&mut group, 1, 12, 4096, 12086, 1, 2, 12);
    //     run_single_goldilocks_benchmark!(&mut group, 1, 12, 4096, 12086, 1, 4, 6);
    //     run_single_goldilocks_benchmark!(&mut group, 1, 13, 512, 63452, 1, 2, 15);
    //     run_single_goldilocks_benchmark!(&mut group, 1, 13, 512, 63452, 1, 8, 5);
    //     run_single_goldilocks_benchmark!(&mut group, 1, 13, 512, 63452, 1, 32, 3);
    //     run_single_goldilocks_benchmark!(&mut group, 1, 13, 1024, 44868, 1, 2, 15);
    //     run_single_goldilocks_benchmark!(&mut group, 1, 13, 1024, 44868, 1, 8, 5);
    //     run_single_goldilocks_benchmark!(&mut group, 1, 13, 1024, 44868, 1, 32, 3);
    //     run_single_goldilocks_benchmark!(&mut group, 1, 13, 2048, 31726, 1, 2, 14);
    //     run_single_goldilocks_benchmark!(&mut group, 1, 13, 2048, 31726, 1, 4, 7);
    //     run_single_goldilocks_benchmark!(&mut group, 1, 13, 2048, 31726, 1, 2, 13);
    //     run_single_goldilocks_benchmark!(&mut group, 1, 13, 4096, 22434, 1, 2, 14);
    //     run_single_goldilocks_benchmark!(&mut group, 1, 13, 4096, 22434, 1, 4, 7);
    //     run_single_goldilocks_benchmark!(&mut group, 1, 13, 4096, 22434, 1, 2, 13);
    //     run_single_goldilocks_benchmark!(&mut group, 1, 14, 512, 115062, 1, 2, 16);
    //     run_single_goldilocks_benchmark!(&mut group, 1, 14, 512, 115062, 1, 4, 8);
    //     run_single_goldilocks_benchmark!(&mut group, 1, 14, 512, 115062, 1, 16, 4);
    //     run_single_goldilocks_benchmark!(&mut group, 1, 14, 1024, 81360, 1, 2, 16);
    //     run_single_goldilocks_benchmark!(&mut group, 1, 14, 1024, 81360, 1, 4, 8);
    //     run_single_goldilocks_benchmark!(&mut group, 1, 14, 1024, 81360, 1, 16, 4);
    //     run_single_goldilocks_benchmark!(&mut group, 1, 14, 2048, 57530, 1, 2, 15);
    //     run_single_goldilocks_benchmark!(&mut group, 1, 14, 2048, 57530, 1, 8, 5);
    //     run_single_goldilocks_benchmark!(&mut group, 1, 14, 2048, 57530, 1, 32, 3);
    //     run_single_goldilocks_benchmark!(&mut group, 1, 14, 4096, 40680, 1, 2, 15);
    //     run_single_goldilocks_benchmark!(&mut group, 1, 14, 4096, 40680, 1, 8, 5);
    //     run_single_goldilocks_benchmark!(&mut group, 1, 14, 4096, 40680, 1, 32, 3);
    //     run_single_goldilocks_benchmark!(&mut group, 1, 15, 512, 204328, 1, 2, 17);
    //     run_single_goldilocks_benchmark!(&mut group, 1, 15, 512, 204328, 1, 2, 16);
    //     run_single_goldilocks_benchmark!(&mut group, 1, 15, 512, 204328, 1, 4, 8);
    //     run_single_goldilocks_benchmark!(&mut group, 1, 15, 1024, 144482, 1, 2, 17);
    //     run_single_goldilocks_benchmark!(&mut group, 1, 15, 1024, 144482, 1, 2, 16);
    //     run_single_goldilocks_benchmark!(&mut group, 1, 15, 1024, 144482, 1, 4, 8);
    //     run_single_goldilocks_benchmark!(&mut group, 1, 15, 2048, 102164, 1, 2, 16);
    //     run_single_goldilocks_benchmark!(&mut group, 1, 15, 2048, 102164, 1, 4, 8);
    //     run_single_goldilocks_benchmark!(&mut group, 1, 15, 2048, 102164, 1, 16, 4);
    //     run_single_goldilocks_benchmark!(&mut group, 1, 15, 4096, 72240, 1, 2, 16);
    //     run_single_goldilocks_benchmark!(&mut group, 1, 15, 4096, 72240, 1, 4, 8);
    //     run_single_goldilocks_benchmark!(&mut group, 1, 15, 4096, 72240, 1, 16, 4);
    //     run_single_goldilocks_benchmark!(&mut group, 1, 16, 512, 356076, 1, 2, 18);
    //     run_single_goldilocks_benchmark!(&mut group, 1, 16, 512, 356076, 1, 4, 9);
    //     run_single_goldilocks_benchmark!(&mut group, 1, 16, 512, 356076, 1, 8, 6);
    //     run_single_goldilocks_benchmark!(&mut group, 1, 16, 1024, 251784, 1, 2, 17);
    //     run_single_goldilocks_benchmark!(&mut group, 1, 16, 1024, 251784, 1, 2, 16);
    //     run_single_goldilocks_benchmark!(&mut group, 1, 16, 1024, 251784, 1, 4, 8);
    //     run_single_goldilocks_benchmark!(&mut group, 1, 16, 2048, 178038, 1, 2, 17);
    //     run_single_goldilocks_benchmark!(&mut group, 1, 16, 2048, 178038, 1, 2, 16);
    //     run_single_goldilocks_benchmark!(&mut group, 1, 16, 2048, 178038, 1, 4, 8);
    //     run_single_goldilocks_benchmark!(&mut group, 1, 16, 4096, 125892, 1, 2, 16);
    //     run_single_goldilocks_benchmark!(&mut group, 1, 16, 4096, 125892, 1, 4, 8);
    //     run_single_goldilocks_benchmark!(&mut group, 1, 16, 4096, 125892, 1, 16, 4);
    // }

    // Godlilocks
    {
        let plot_config = PlotConfiguration::default().summary_scale(AxisScale::Logarithmic);
        let mut group = c.benchmark_group("Decomposition Godlilocks");
        group.plot_config(plot_config.clone());

        // Parameters Criterion, X_LEN, C, W, B, L, B_small, K
    
        run_single_goldilocks_benchmark!(&mut group, 1, 6, 512, 128, 9, 2, 7);
        run_single_goldilocks_benchmark!(&mut group, 1, 7, 512, 256, 8, 4, 4);
        run_single_goldilocks_benchmark!(&mut group, 1, 7, 2048, 128, 9, 2, 7);
        run_single_goldilocks_benchmark!(&mut group, 1, 7, 8192, 64, 11, 4, 3);
        run_single_goldilocks_benchmark!(&mut group, 1, 8, 512, 512, 7, 2, 9);
        run_single_goldilocks_benchmark!(&mut group, 1, 8, 1024, 512, 7, 2, 9);
        run_single_goldilocks_benchmark!(&mut group, 1, 8, 2048, 256, 8, 4, 4);
        run_single_goldilocks_benchmark!(&mut group, 1, 8, 4096, 256, 8, 4, 4);
        run_single_goldilocks_benchmark!(&mut group, 1, 8, 8192, 128, 9, 2, 7);
        run_single_goldilocks_benchmark!(&mut group, 1, 9, 1024, 1024, 7, 4, 5);
        run_single_goldilocks_benchmark!(&mut group, 1, 9, 1024, 512, 7, 2, 9);
        run_single_goldilocks_benchmark!(&mut group, 1, 9, 2048, 512, 7, 2, 9);
        run_single_goldilocks_benchmark!(&mut group, 1, 9, 4096, 512, 7, 2, 9);
        run_single_goldilocks_benchmark!(&mut group, 1, 9, 8192, 256, 8, 4, 4);
        run_single_goldilocks_benchmark!(&mut group, 1, 9, 16384, 256, 8, 4, 4);
        run_single_goldilocks_benchmark!(&mut group, 1, 10, 512, 2048, 6, 2, 11);
        run_single_goldilocks_benchmark!(&mut group, 1, 10, 1024, 2048, 6, 2, 11);
        run_single_goldilocks_benchmark!(&mut group, 1, 10, 4096, 1024, 7, 4, 5);
        run_single_goldilocks_benchmark!(&mut group, 1, 10, 4096, 512, 7, 2, 9);
        run_single_goldilocks_benchmark!(&mut group, 1, 10, 8192, 512, 7, 2, 9);
        run_single_goldilocks_benchmark!(&mut group, 1, 10, 16384, 512, 7, 2, 9);
        run_single_goldilocks_benchmark!(&mut group, 1, 11, 1024, 4096, 6, 4, 6);
        run_single_goldilocks_benchmark!(&mut group, 1, 11, 1024, 2048, 6, 2, 11);
        run_single_goldilocks_benchmark!(&mut group, 1, 11, 2048, 2048, 6, 2, 11);
        run_single_goldilocks_benchmark!(&mut group, 1, 11, 4096, 2048, 6, 2, 11);
        run_single_goldilocks_benchmark!(&mut group, 1, 11, 16384, 1024, 7, 4, 5);
        run_single_goldilocks_benchmark!(&mut group, 1, 11, 16384, 512, 7, 2, 9);
        run_single_goldilocks_benchmark!(&mut group, 1, 12, 512, 8192, 5, 2, 13);
        run_single_goldilocks_benchmark!(&mut group, 1, 12, 1024, 8192, 5, 2, 13);
        run_single_goldilocks_benchmark!(&mut group, 1, 12, 4096, 4096, 6, 4, 6);
        run_single_goldilocks_benchmark!(&mut group, 1, 12, 4096, 2048, 6, 2, 11);
        run_single_goldilocks_benchmark!(&mut group, 1, 12, 8192, 2048, 6, 2, 11);
        run_single_goldilocks_benchmark!(&mut group, 1, 12, 16384, 2048, 6, 2, 11);
        run_single_goldilocks_benchmark!(&mut group, 1, 13, 512, 16384, 5, 4, 7);
        run_single_goldilocks_benchmark!(&mut group, 1, 13, 512, 8192, 5, 2, 13);
        run_single_goldilocks_benchmark!(&mut group, 1, 13, 1024, 16384, 5, 4, 7);
        run_single_goldilocks_benchmark!(&mut group, 1, 13, 1024, 8192, 5, 2, 13);
        run_single_goldilocks_benchmark!(&mut group, 1, 13, 2048, 8192, 5, 2, 13);
        run_single_goldilocks_benchmark!(&mut group, 1, 13, 4096, 8192, 5, 2, 13);
        run_single_goldilocks_benchmark!(&mut group, 1, 13, 16384, 4096, 6, 4, 6);
        run_single_goldilocks_benchmark!(&mut group, 1, 13, 16384, 2048, 6, 2, 11);
        run_single_goldilocks_benchmark!(&mut group, 1, 14, 1024, 32768, 5, 2, 15);
        run_single_goldilocks_benchmark!(&mut group, 1, 14, 1024, 16384, 5, 4, 7);
        run_single_goldilocks_benchmark!(&mut group, 1, 14, 1024, 8192, 5, 2, 13);
        run_single_goldilocks_benchmark!(&mut group, 1, 14, 2048, 16384, 5, 4, 7);
        run_single_goldilocks_benchmark!(&mut group, 1, 14, 2048, 8192, 5, 2, 13);
        run_single_goldilocks_benchmark!(&mut group, 1, 14, 4096, 16384, 5, 4, 7);
        run_single_goldilocks_benchmark!(&mut group, 1, 14, 4096, 8192, 5, 2, 13);
        run_single_goldilocks_benchmark!(&mut group, 1, 14, 8192, 8192, 5, 2, 13);
        run_single_goldilocks_benchmark!(&mut group, 1, 14, 16384, 8192, 5, 2, 13);
        run_single_goldilocks_benchmark!(&mut group, 1, 15, 512, 65536, 4, 4, 8);
        run_single_goldilocks_benchmark!(&mut group, 1, 15, 1024, 65536, 4, 4, 8);
        run_single_goldilocks_benchmark!(&mut group, 1, 15, 2048, 32768, 5, 2, 15);
        run_single_goldilocks_benchmark!(&mut group, 1, 15, 2048, 16384, 5, 4, 7);
        run_single_goldilocks_benchmark!(&mut group, 1, 15, 2048, 8192, 5, 2, 13);
        run_single_goldilocks_benchmark!(&mut group, 1, 15, 4096, 16384, 5, 4, 7);
        run_single_goldilocks_benchmark!(&mut group, 1, 15, 4096, 8192, 5, 2, 13);
        run_single_goldilocks_benchmark!(&mut group, 1, 15, 8192, 16384, 5, 4, 7);
        run_single_goldilocks_benchmark!(&mut group, 1, 15, 8192, 8192, 5, 2, 13);
        run_single_goldilocks_benchmark!(&mut group, 1, 15, 16384, 8192, 5, 2, 13);
        run_single_goldilocks_benchmark!(&mut group, 1, 16, 512, 131072, 4, 2, 17);
        run_single_goldilocks_benchmark!(&mut group, 1, 16, 512, 65536, 4, 4, 8);
        run_single_goldilocks_benchmark!(&mut group, 1, 16, 1024, 65536, 4, 4, 8);
        run_single_goldilocks_benchmark!(&mut group, 1, 16, 2048, 65536, 4, 4, 8);
        run_single_goldilocks_benchmark!(&mut group, 1, 16, 8192, 32768, 5, 2, 15);
        run_single_goldilocks_benchmark!(&mut group, 1, 16, 8192, 16384, 5, 4, 7);
        run_single_goldilocks_benchmark!(&mut group, 1, 16, 8192, 8192, 5, 2, 13);
        run_single_goldilocks_benchmark!(&mut group, 1, 16, 16384, 16384, 5, 4, 7);
        run_single_goldilocks_benchmark!(&mut group, 1, 16, 16384, 8192, 5, 2, 13);

=======
    // Godlilocks
    {
        let plot_config = PlotConfiguration::default().summary_scale(AxisScale::Logarithmic);
        let mut group = c.benchmark_group("Folding Godlilocks");
        group.plot_config(plot_config.clone());

        // Parameters Criterion, X_LEN, C, W, B, L, B_small, K
        run_single_goldilocks_benchmark!(&mut group, 1, 6, 512, 120, 9, 2, 7);
        run_single_goldilocks_benchmark!(&mut group, 1, 7, 512, 256, 8, 2, 8);
        run_single_goldilocks_benchmark!(&mut group, 1, 7, 512, 256, 8, 4, 4);
        run_single_goldilocks_benchmark!(&mut group, 1, 8, 512, 512, 7, 2, 9);
        run_single_goldilocks_benchmark!(&mut group, 1, 8, 1024, 512, 7, 2, 9);
        run_single_goldilocks_benchmark!(&mut group, 1, 8, 2048, 256, 8, 2, 8);
        run_single_goldilocks_benchmark!(&mut group, 1, 9, 1024, 1024, 7, 2, 10);
        run_single_goldilocks_benchmark!(&mut group, 1, 9, 2048, 512, 7, 2, 9);
        run_single_goldilocks_benchmark!(&mut group, 1, 10, 512, 2048, 6, 2, 11);
        run_single_goldilocks_benchmark!(&mut group, 1, 10, 1024, 2048, 6, 2, 11);
        run_single_goldilocks_benchmark!(&mut group, 1, 11, 1024, 4096, 6, 2, 12);
        run_single_goldilocks_benchmark!(&mut group, 1, 11, 2048, 2048, 6, 2, 12);
        run_single_goldilocks_benchmark!(&mut group, 1, 12, 1024, 8192, 6, 2, 13);
        run_single_goldilocks_benchmark!(&mut group, 1, 13, 1024, 16384, 5, 2, 14);
        run_single_goldilocks_benchmark!(&mut group, 1, 13, 2048, 8192, 5, 2, 13);
        run_single_goldilocks_benchmark!(&mut group, 1, 14, 1024, 32768, 5, 2, 15);
        run_single_goldilocks_benchmark!(&mut group, 1, 14, 2048, 16384, 5, 2, 14);
        run_single_goldilocks_benchmark!(&mut group, 1, 15, 2048, 32768, 4, 2, 15);
        run_single_goldilocks_benchmark!(&mut group, 1, 16, 2048, 65536, 4, 2, 16);
    }

    // BabyBear
    // TODO: Fix f_hat and account for field extensions.
    {
        let plot_config = PlotConfiguration::default().summary_scale(AxisScale::Logarithmic);
        let mut group = c.benchmark_group("Folding Goldilocks");
        group.plot_config(plot_config.clone());

        // Parameters Criterion, X_LEN, C, W, B, L, B_small, K
        /*
        run_single_babybear_benchmark!(&mut group, 1, 6, 1024, 512, 4, 2, 9);
        run_single_babybear_benchmark!(&mut group, 1, 7, 1024, 2048, 3, 2, 11);
        run_single_babybear_benchmark!(&mut group, 1, 8, 4096, 2048, 3, 2, 11);
        run_single_babybear_benchmark!(&mut group, 1, 9, 2048, 8192, 3, 2, 13);
        run_single_babybear_benchmark!(&mut group, 1, 10, 4096, 16384, 3, 2, 14);
        */
    }

    // StarkPrime
    {
        let plot_config = PlotConfiguration::default().summary_scale(AxisScale::Logarithmic);
        let mut group = c.benchmark_group("Folding StarkPrime");
        group.plot_config(plot_config.clone());

        // Parameters Criterion, X_LEN, C, W, B, L, B_small, K 3052596316
        #[allow(clippy::identity_op)]
        {
            run_single_starkprime_benchmark!(&mut group, 1, 15, 1024, 3052596316u128, 1, 2, 30);
            run_single_starkprime_benchmark!(&mut group, 1, 16, 1024, 4294967296u128, 1, 2, 32);
            run_single_starkprime_benchmark!(&mut group, 1, 17, 2048, 8589934592u128, 1, 2, 33);
            run_single_starkprime_benchmark!(&mut group, 1, 18, 2048, 20833367754u128, 1, 2, 34);
            run_single_starkprime_benchmark!(&mut group, 1, 19, 2048, 34359738368u128, 1, 2, 35);
        }
    }

    // Frog
    // TODO: Fix f_hat and account for field extensions.
    {
        let plot_config = PlotConfiguration::default().summary_scale(AxisScale::Logarithmic);
        let mut group = c.benchmark_group("Folding Frog");
        group.plot_config(plot_config.clone());

        // Parameters Criterion, X_LEN, C, W, B, L, B_small, K
        /*
        run_single_frog_benchmark!(&mut group, 1, 5, 512, 8, 23, 2, 3);
        run_single_frog_benchmark!(&mut group, 1, 9, 1024, 128, 10, 2, 7);
        run_single_frog_benchmark!(&mut group, 1, 10, 1024, 256, 9, 2, 8);
        run_single_frog_benchmark!(&mut group, 1, 12, 512, 1024, 7, 2, 10);
        run_single_frog_benchmark!(&mut group, 1, 15, 1024, 4096, 6, 2, 12);
         */
>>>>>>> cdd515e5
    }


    // // BabyBear
    // // TODO: Fix f_hat and account for field extensions.
    // {
    //     let plot_config = PlotConfiguration::default().summary_scale(AxisScale::Logarithmic);
    //     let mut group = c.benchmark_group("Folding Goldilocks");
    //     group.plot_config(plot_config.clone());

    //     // Parameters Criterion, X_LEN, C, W, B, L, B_small, K
    //     /*
    //     run_single_babybear_benchmark!(&mut group, 1, 6, 1024, 512, 4, 2, 9);
    //     run_single_babybear_benchmark!(&mut group, 1, 7, 1024, 2048, 3, 2, 11);
    //     run_single_babybear_benchmark!(&mut group, 1, 8, 4096, 2048, 3, 2, 11);
    //     run_single_babybear_benchmark!(&mut group, 1, 9, 2048, 8192, 3, 2, 13);
    //     run_single_babybear_benchmark!(&mut group, 1, 10, 4096, 16384, 3, 2, 14);
    //     */
    // }

    // // StarkPrime
    // {
    //     let plot_config = PlotConfiguration::default().summary_scale(AxisScale::Logarithmic);
    //     let mut group = c.benchmark_group("Folding StarkPrime");
    //     group.plot_config(plot_config.clone());

    //     // Parameters Criterion, X_LEN, C, W, B, L, B_small, K 3052596316
    //     #[allow(clippy::identity_op)]
    //     {
    //         run_single_starkprime_benchmark!(&mut group, 1, 15, 1024, 3052596316u128, 1, 2, 30);
    //         run_single_starkprime_benchmark!(&mut group, 1, 16, 1024, 4294967296u128, 1, 2, 32);
    //         run_single_starkprime_benchmark!(&mut group, 1, 17, 2048, 8589934592u128, 1, 2, 33);
    //         run_single_starkprime_benchmark!(&mut group, 1, 18, 2048, 20833367754u128, 1, 2, 34);
    //         run_single_starkprime_benchmark!(&mut group, 1, 19, 2048, 34359738368u128, 1, 2, 35);
    //     }
    // }

    // // Frog
    // // TODO: Fix f_hat and account for field extensions.
    // {
    //     let plot_config = PlotConfiguration::default().summary_scale(AxisScale::Logarithmic);
    //     let mut group = c.benchmark_group("Folding Frog");
    //     group.plot_config(plot_config.clone());

    //     // Parameters Criterion, X_LEN, C, W, B, L, B_small, K
    //     /*
    //     run_single_frog_benchmark!(&mut group, 1, 5, 512, 8, 23, 2, 3);
    //     run_single_frog_benchmark!(&mut group, 1, 9, 1024, 128, 10, 2, 7);
    //     run_single_frog_benchmark!(&mut group, 1, 10, 1024, 256, 9, 2, 8);
    //     run_single_frog_benchmark!(&mut group, 1, 12, 512, 1024, 7, 2, 10);
    //     run_single_frog_benchmark!(&mut group, 1, 15, 1024, 4096, 6, 2, 12);
    //      */
    // }
}

criterion_group!(
    name=benches;
    config = Criterion::default().sample_size(10).measurement_time(Duration::from_secs(50)).warm_up_time(Duration::from_secs(1));
    targets = benchmarks_main);
criterion_main!(benches);<|MERGE_RESOLUTION|>--- conflicted
+++ resolved
@@ -237,7 +237,6 @@
 }
 
 macro_rules! define_params {
-<<<<<<< HEAD
     ($cw:expr, $b:expr, $l:expr, $w:expr, $b_small:expr, $k:expr) => {
         paste::paste! {
 
@@ -245,15 +244,6 @@
             struct [<DecompParamsWithKappa $cw B $b L $l W $w b $b_small K $k>];
 
             impl DecompositionParams for [<DecompParamsWithKappa $cw B $b L $l W $w b $b_small K $k>] {
-=======
-    ($w:expr, $b:expr, $l:expr, $b_small:expr, $k:expr) => {
-        paste::paste! {
-
-            #[derive(Clone)]
-            struct [<DecompParamsWithB $b W $w b $b_small K $k>];
-
-            impl DecompositionParams for [<DecompParamsWithB $b W $w b $b_small K $k>] {
->>>>>>> cdd515e5
                 const B: u128 = $b;
                 const L: usize = $l;
                 const B_SMALL: usize = $b_small;
@@ -266,15 +256,9 @@
 #[allow(unused_macros)]
 macro_rules! run_single_goldilocks_benchmark {
     ($crit:expr, $io:expr, $cw:expr, $w:expr, $b:expr, $l:expr, $b_small:expr, $k:expr) => {
-<<<<<<< HEAD
         define_params!($cw, $b, $l, $w, $b_small, $k);
         paste::paste! {
             folding_benchmarks::<$io, $cw, $w, {$w * $l}, GoldilocksChallengeSet, GoldilocksRingNTT, [<DecompParamsWithKappa $cw B $b L $l W $w b $b_small K $k>]>($crit);
-=======
-        define_params!($w, $b, $l, $b_small, $k);
-        paste::paste! {
-            folding_benchmarks::<$io, $cw, $w, {$w * $l}, GoldilocksChallengeSet, GoldilocksRingNTT, [<DecompParamsWithB $b W $w b $b_small K $k>]>($crit);
->>>>>>> cdd515e5
         }
     };
 }
@@ -312,7 +296,6 @@
 }
 
 fn benchmarks_main(c: &mut Criterion) {
-<<<<<<< HEAD
     // // Goldilocks L = 1
     // {
     //     let plot_config = PlotConfiguration::default().summary_scale(AxisScale::Logarithmic);
@@ -570,85 +553,6 @@
         run_single_goldilocks_benchmark!(&mut group, 1, 16, 16384, 16384, 5, 4, 7);
         run_single_goldilocks_benchmark!(&mut group, 1, 16, 16384, 8192, 5, 2, 13);
 
-=======
-    // Godlilocks
-    {
-        let plot_config = PlotConfiguration::default().summary_scale(AxisScale::Logarithmic);
-        let mut group = c.benchmark_group("Folding Godlilocks");
-        group.plot_config(plot_config.clone());
-
-        // Parameters Criterion, X_LEN, C, W, B, L, B_small, K
-        run_single_goldilocks_benchmark!(&mut group, 1, 6, 512, 120, 9, 2, 7);
-        run_single_goldilocks_benchmark!(&mut group, 1, 7, 512, 256, 8, 2, 8);
-        run_single_goldilocks_benchmark!(&mut group, 1, 7, 512, 256, 8, 4, 4);
-        run_single_goldilocks_benchmark!(&mut group, 1, 8, 512, 512, 7, 2, 9);
-        run_single_goldilocks_benchmark!(&mut group, 1, 8, 1024, 512, 7, 2, 9);
-        run_single_goldilocks_benchmark!(&mut group, 1, 8, 2048, 256, 8, 2, 8);
-        run_single_goldilocks_benchmark!(&mut group, 1, 9, 1024, 1024, 7, 2, 10);
-        run_single_goldilocks_benchmark!(&mut group, 1, 9, 2048, 512, 7, 2, 9);
-        run_single_goldilocks_benchmark!(&mut group, 1, 10, 512, 2048, 6, 2, 11);
-        run_single_goldilocks_benchmark!(&mut group, 1, 10, 1024, 2048, 6, 2, 11);
-        run_single_goldilocks_benchmark!(&mut group, 1, 11, 1024, 4096, 6, 2, 12);
-        run_single_goldilocks_benchmark!(&mut group, 1, 11, 2048, 2048, 6, 2, 12);
-        run_single_goldilocks_benchmark!(&mut group, 1, 12, 1024, 8192, 6, 2, 13);
-        run_single_goldilocks_benchmark!(&mut group, 1, 13, 1024, 16384, 5, 2, 14);
-        run_single_goldilocks_benchmark!(&mut group, 1, 13, 2048, 8192, 5, 2, 13);
-        run_single_goldilocks_benchmark!(&mut group, 1, 14, 1024, 32768, 5, 2, 15);
-        run_single_goldilocks_benchmark!(&mut group, 1, 14, 2048, 16384, 5, 2, 14);
-        run_single_goldilocks_benchmark!(&mut group, 1, 15, 2048, 32768, 4, 2, 15);
-        run_single_goldilocks_benchmark!(&mut group, 1, 16, 2048, 65536, 4, 2, 16);
-    }
-
-    // BabyBear
-    // TODO: Fix f_hat and account for field extensions.
-    {
-        let plot_config = PlotConfiguration::default().summary_scale(AxisScale::Logarithmic);
-        let mut group = c.benchmark_group("Folding Goldilocks");
-        group.plot_config(plot_config.clone());
-
-        // Parameters Criterion, X_LEN, C, W, B, L, B_small, K
-        /*
-        run_single_babybear_benchmark!(&mut group, 1, 6, 1024, 512, 4, 2, 9);
-        run_single_babybear_benchmark!(&mut group, 1, 7, 1024, 2048, 3, 2, 11);
-        run_single_babybear_benchmark!(&mut group, 1, 8, 4096, 2048, 3, 2, 11);
-        run_single_babybear_benchmark!(&mut group, 1, 9, 2048, 8192, 3, 2, 13);
-        run_single_babybear_benchmark!(&mut group, 1, 10, 4096, 16384, 3, 2, 14);
-        */
-    }
-
-    // StarkPrime
-    {
-        let plot_config = PlotConfiguration::default().summary_scale(AxisScale::Logarithmic);
-        let mut group = c.benchmark_group("Folding StarkPrime");
-        group.plot_config(plot_config.clone());
-
-        // Parameters Criterion, X_LEN, C, W, B, L, B_small, K 3052596316
-        #[allow(clippy::identity_op)]
-        {
-            run_single_starkprime_benchmark!(&mut group, 1, 15, 1024, 3052596316u128, 1, 2, 30);
-            run_single_starkprime_benchmark!(&mut group, 1, 16, 1024, 4294967296u128, 1, 2, 32);
-            run_single_starkprime_benchmark!(&mut group, 1, 17, 2048, 8589934592u128, 1, 2, 33);
-            run_single_starkprime_benchmark!(&mut group, 1, 18, 2048, 20833367754u128, 1, 2, 34);
-            run_single_starkprime_benchmark!(&mut group, 1, 19, 2048, 34359738368u128, 1, 2, 35);
-        }
-    }
-
-    // Frog
-    // TODO: Fix f_hat and account for field extensions.
-    {
-        let plot_config = PlotConfiguration::default().summary_scale(AxisScale::Logarithmic);
-        let mut group = c.benchmark_group("Folding Frog");
-        group.plot_config(plot_config.clone());
-
-        // Parameters Criterion, X_LEN, C, W, B, L, B_small, K
-        /*
-        run_single_frog_benchmark!(&mut group, 1, 5, 512, 8, 23, 2, 3);
-        run_single_frog_benchmark!(&mut group, 1, 9, 1024, 128, 10, 2, 7);
-        run_single_frog_benchmark!(&mut group, 1, 10, 1024, 256, 9, 2, 8);
-        run_single_frog_benchmark!(&mut group, 1, 12, 512, 1024, 7, 2, 10);
-        run_single_frog_benchmark!(&mut group, 1, 15, 1024, 4096, 6, 2, 12);
-         */
->>>>>>> cdd515e5
     }
 
 

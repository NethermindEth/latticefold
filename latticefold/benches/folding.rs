#![allow(incomplete_features)]
#![feature(generic_const_exprs)]
use criterion::{
    criterion_group, criterion_main, AxisScale, BenchmarkId, Criterion, PlotConfiguration,
};
<<<<<<< HEAD
use cyclotomic_rings::{challenge_set::LatticefoldChallengeSet, SuitableRing};
#[allow(unused_imports)]
use cyclotomic_rings::{
    BabyBearChallengeSet, BabyBearRingNTT, FrogChallengeSet, FrogRingNTT, GoldilocksChallengeSet,
    GoldilocksRingNTT, StarkChallengeSet, StarkRingNTT,
=======
use cyclotomic_rings::{
    challenge_set::LatticefoldChallengeSet,
    rings::{StarkChallengeSet, StarkRingNTT, SuitableRing},
>>>>>>> 490ba39c
};
use latticefold::nifs::decomposition::{
    DecompositionProver, DecompositionVerifier, LFDecompositionProver, LFDecompositionVerifier,
};
use latticefold::nifs::folding::{
    FoldingProver, FoldingVerifier, LFFoldingProver, LFFoldingVerifier,
};
use std::fmt::Debug;
mod utils;
use ark_std::UniformRand;
use std::time::Duration;

use crate::utils::wit_and_ccs_gen;
use latticefold::{
    arith::{Witness, CCCS, CCS},
    commitment::AjtaiCommitmentScheme,
    decomposition_parameters::DecompositionParams,
    nifs::linearization::{
        LFLinearizationProver, LFLinearizationVerifier, LinearizationProver, LinearizationVerifier,
    },
    transcript::poseidon::PoseidonTranscript,
};

fn prover_folding_benchmark<
    const C: usize,
    const W: usize,
    P: DecompositionParams,
    R: Clone + UniformRand + Debug + SuitableRing + for<'a> std::ops::AddAssign<&'a R>,
    CS: LatticefoldChallengeSet<R>,
>(
    c: &mut criterion::BenchmarkGroup<criterion::measurement::WallTime>,
    cm_i: &CCCS<C, R>,
    wit: &Witness<R>,
    ccs: &CCS<R>,
    scheme: &AjtaiCommitmentScheme<C, W, R>,
) {
    let mut prover_transcript = PoseidonTranscript::<R, CS>::default();
    let mut verifier_transcript = PoseidonTranscript::<R, CS>::default();

    let (_, linearization_proof) = LFLinearizationProver::<_, PoseidonTranscript<R, CS>>::prove(
        cm_i,
        wit,
        &mut prover_transcript,
        ccs,
    )
    .unwrap();

    let lcccs = LFLinearizationVerifier::<_, PoseidonTranscript<R, CS>>::verify(
        cm_i,
        &linearization_proof,
        &mut verifier_transcript,
        ccs,
    )
    .unwrap();

    let (_, wit_vec, decomposition_proof) =
        LFDecompositionProver::<_, PoseidonTranscript<R, CS>>::prove::<W, C, P>(
            &lcccs,
            wit,
            &mut prover_transcript,
            ccs,
            scheme,
        )
        .unwrap();

    let lcccs_vec = LFDecompositionVerifier::<_, PoseidonTranscript<R, CS>>::verify::<C, P>(
        &lcccs,
        &decomposition_proof,
        &mut verifier_transcript,
        ccs,
    )
    .unwrap();

    let (lcccs, wit_s) = {
        let mut lcccs = lcccs_vec.clone();
        let mut lcccs_r = lcccs_vec;
        lcccs.append(&mut lcccs_r);

        let mut wit_s = wit_vec.clone();
        let mut wit_s_r = wit_vec;
        wit_s.append(&mut wit_s_r);

        (lcccs, wit_s)
    };

    c.bench_with_input(
        BenchmarkId::new(
            "Folding Prover",
            format!(
                "Param. Kappa={}, Cols={},  B={}, L={}, B_small={}, K={}",
                C,
                { W / P::L },
                P::B,
                P::L,
                P::B_SMALL,
                P::K
            ),
        ),
        &(lcccs, wit_s, ccs),
        |b, (lcccs_vec, wit_vec, ccs)| {
            b.iter(|| {
                let _ = LFFoldingProver::<R, PoseidonTranscript<R, CS>>::prove::<C, P>(
                    lcccs_vec,
                    wit_vec,
                    &mut prover_transcript,
                    ccs,
                )
                .unwrap();
            })
        },
    );
}

fn verifier_folding_benchmark<
    const C: usize,
    const W: usize,
    P: DecompositionParams,
    R: Clone + UniformRand + Debug + SuitableRing + for<'a> std::ops::AddAssign<&'a R>,
    CS: LatticefoldChallengeSet<R>,
>(
    c: &mut criterion::BenchmarkGroup<criterion::measurement::WallTime>,
    cm_i: &CCCS<C, R>,
    wit: &Witness<R>,
    ccs: &CCS<R>,
    scheme: &AjtaiCommitmentScheme<C, W, R>,
) {
    let mut prover_transcript = PoseidonTranscript::<R, CS>::default();
    let mut verifier_transcript = PoseidonTranscript::<R, CS>::default();

    let (_, linearization_proof) = LFLinearizationProver::<_, PoseidonTranscript<R, CS>>::prove(
        cm_i,
        wit,
        &mut prover_transcript,
        ccs,
    )
    .unwrap();

    let lcccs = LFLinearizationVerifier::<_, PoseidonTranscript<R, CS>>::verify(
        cm_i,
        &linearization_proof,
        &mut verifier_transcript,
        ccs,
    )
    .unwrap();

    let (_, wit_vec, decomposition_proof) =
        LFDecompositionProver::<_, PoseidonTranscript<R, CS>>::prove::<W, C, P>(
            &lcccs,
            wit,
            &mut prover_transcript,
            ccs,
            scheme,
        )
        .unwrap();

    let lcccs_vec = LFDecompositionVerifier::<_, PoseidonTranscript<R, CS>>::verify::<C, P>(
        &lcccs,
        &decomposition_proof,
        &mut verifier_transcript,
        ccs,
    )
    .unwrap();

    let (lcccs, wit_s) = {
        let mut lcccs = lcccs_vec.clone();
        let mut lcccs_r = lcccs_vec;
        lcccs.append(&mut lcccs_r);

        let mut wit_s = wit_vec.clone();
        let mut wit_s_r = wit_vec;
        wit_s.append(&mut wit_s_r);

        (lcccs, wit_s)
    };

    let (_, _, folding_proof) = LFFoldingProver::<R, PoseidonTranscript<R, CS>>::prove::<C, P>(
        &lcccs,
        &wit_s,
        &mut prover_transcript,
        ccs,
    )
    .unwrap();

    c.bench_with_input(
        BenchmarkId::new(
            "Folding Verifier",
            format!(
                "Param. Kappa={}, Cols={},  B={}, L={}, B_small={}, K={}",
                C,
                { W / P::L },
                P::B,
                P::L,
                P::B_SMALL,
                P::K
            ),
        ),
        &(lcccs, folding_proof, ccs),
        |b, (lcccs_vec, proof, ccs)| {
            b.iter(|| {
                let _ = LFFoldingVerifier::<_, PoseidonTranscript<R, CS>>::verify::<C, P>(
                    lcccs_vec,
                    proof,
                    &mut verifier_transcript,
                    ccs,
                );
            })
        },
    );
}

fn folding_benchmarks<
    const X_LEN: usize,
    const C: usize,
    const WIT_LEN: usize,
    const W: usize,
    CS: LatticefoldChallengeSet<R>,
    R: SuitableRing,
    P: DecompositionParams,
>(
    group: &mut criterion::BenchmarkGroup<criterion::measurement::WallTime>,
) {
    let r1cs_rows = X_LEN + WIT_LEN + 1; // This makes a square matrix but is too much memory;

    let (cm_i, wit, ccs, scheme) = wit_and_ccs_gen::<X_LEN, C, WIT_LEN, W, P, R>(r1cs_rows);

    prover_folding_benchmark::<C, W, P, R, CS>(group, &cm_i, &wit, &ccs, &scheme);

    verifier_folding_benchmark::<C, W, P, R, CS>(group, &cm_i, &wit, &ccs, &scheme);
}

macro_rules! define_params {
    ($w:expr, $b:expr, $l:expr, $b_small:expr, $k:expr) => {
        paste::paste! {

            #[derive(Clone)]
            struct [<DecompParamsWithB $b W $w b $b_small K $k>];

            impl DecompositionParams for [<DecompParamsWithB $b W $w b $b_small K $k>] {
                const B: u128 = $b;
                const L: usize = $l;
                const B_SMALL: usize = $b_small;
                const K: usize = $k;
            }
        }
    };
}

#[allow(unused_macros)]
macro_rules! run_single_goldilocks_benchmark {
    ($crit:expr, $io:expr, $cw:expr, $w:expr, $b:expr, $l:expr, $b_small:expr, $k:expr) => {
        define_params!($w, $b, $l, $b_small, $k);
        paste::paste! {
            folding_benchmarks::<$io, $cw, $w, {$w * $l}, GoldilocksChallengeSet, GoldilocksRingNTT, [<DecompParamsWithB $b W $w b $b_small K $k>]>($crit);
        }
    };
}

// Baybear parameters
#[allow(unused_macros)]
macro_rules! run_single_babybear_benchmark {
    ($crit:expr, $io:expr, $cw:expr, $w:expr, $b:expr, $l:expr, $b_small:expr, $k:expr) => {
        define_params!($w, $b, $l, $b_small, $k);
        paste::paste! {
            folding_benchmarks::<$io, $cw, $w, {$w * $l}, BabyBearChallengeSet, BabyBearRingNTT, [<DecompParamsWithB $b W $w b $b_small K $k>]>($crit);
        }
    };
}

// Stark parameters
macro_rules! run_single_starkprime_benchmark {
    ($crit:expr, $io:expr, $cw:expr, $w:expr, $b:expr, $l:expr, $b_small:expr, $k:expr) => {
        define_params!($w, $b, $l, $b_small, $k);
        paste::paste! {
            folding_benchmarks::<$io, $cw, $w, {$w * $l}, StarkChallengeSet, StarkRingNTT, [<DecompParamsWithB $b W $w b $b_small K $k>]>($crit);
        }
    };
}

// Frog parameters
#[allow(unused_macros)]
macro_rules! run_single_frog_benchmark {
    ($crit:expr, $io:expr, $cw:expr, $w:expr, $b:expr, $l:expr, $b_small:expr, $k:expr) => {
        define_params!($w, $b, $l, $b_small, $k);
        paste::paste! {
            folding_benchmarks::<$io, $cw, $w, {$w * $l}, FrogChallengeSet, FrogRingNTT, [<DecompParamsWithB $b W $w b $b_small K $k>]>($crit);
        }
    };
}

fn benchmarks_main(c: &mut Criterion) {
    // Goldilocks
    // TODO: Fix f_hat and account for field extensions.
    {
        let plot_config = PlotConfiguration::default().summary_scale(AxisScale::Logarithmic);
        let mut group = c.benchmark_group("Folding Goldilocks");
        group.plot_config(plot_config.clone());

        // Parameters Criterion, X_LEN, C, W, B, L, B_small, K
        /*
        run_single_goldilocks_benchmark!(&mut group, 1, 6, 512, 134, 9, 2, 7);
        run_single_goldilocks_benchmark!(&mut group, 1, 7, 512, 256, 8, 2, 8);
        run_single_goldilocks_benchmark!(&mut group, 1, 7, 512, 256, 4, 4, 4);
        run_single_goldilocks_benchmark!(&mut group, 1, 8, 1024, 256, 7, 2, 9);
        run_single_goldilocks_benchmark!(&mut group, 1, 9, 2048, 512, 7, 2, 9);
        run_single_goldilocks_benchmark!(&mut group, 1, 10, 1024, 512, 6, 2, 11);
        */
    }

    // BabyBear
    // TODO: Fix f_hat and account for field extensions.
    {
        let plot_config = PlotConfiguration::default().summary_scale(AxisScale::Logarithmic);
        let mut group = c.benchmark_group("Folding Goldilocks");
        group.plot_config(plot_config.clone());

        // Parameters Criterion, X_LEN, C, W, B, L, B_small, K
        /*
        run_single_babybear_benchmark!(&mut group, 1, 6, 1024, 512, 4, 2, 9);
        run_single_babybear_benchmark!(&mut group, 1, 7, 1024, 2048, 3, 2, 11);
        run_single_babybear_benchmark!(&mut group, 1, 8, 4096, 2048, 3, 2, 11);
        run_single_babybear_benchmark!(&mut group, 1, 9, 2048, 8192, 3, 2, 13);
        run_single_babybear_benchmark!(&mut group, 1, 10, 4096, 16384, 3, 2, 14);
        */
    }

    // StarkPrime
    {
        let plot_config = PlotConfiguration::default().summary_scale(AxisScale::Logarithmic);
        let mut group = c.benchmark_group("Folding StarkPrime");
        group.plot_config(plot_config.clone());

        // Parameters Criterion, X_LEN, C, W, B, L, B_small, K 3052596316
        #[allow(clippy::identity_op)]
        {
            run_single_starkprime_benchmark!(&mut group, 1, 15, 1024, 3052596316u128, 1, 2, 30);
            run_single_starkprime_benchmark!(&mut group, 1, 16, 1024, 4294967296u128, 1, 2, 32);
            run_single_starkprime_benchmark!(&mut group, 1, 17, 2048, 8589934592u128, 1, 2, 33);
            run_single_starkprime_benchmark!(&mut group, 1, 18, 2048, 20833367754u128, 1, 2, 34);
            run_single_starkprime_benchmark!(&mut group, 1, 19, 2048, 34359738368u128, 1, 2, 35);
        }
    }

    // Frog
    // TODO: Fix f_hat and account for field extensions.
    {
        let plot_config = PlotConfiguration::default().summary_scale(AxisScale::Logarithmic);
        let mut group = c.benchmark_group("Folding Frog");
        group.plot_config(plot_config.clone());

        // Parameters Criterion, X_LEN, C, W, B, L, B_small, K
        /*
        run_single_frog_benchmark!(&mut group, 1, 5, 512, 8, 23, 2, 3);
        run_single_frog_benchmark!(&mut group, 1, 9, 1024, 128, 10, 2, 7);
        run_single_frog_benchmark!(&mut group, 1, 10, 1024, 256, 9, 2, 8);
        run_single_frog_benchmark!(&mut group, 1, 12, 512, 1024, 7, 2, 10);
        run_single_frog_benchmark!(&mut group, 1, 15, 1024, 4096, 6, 2, 12);
         */
    }
}

criterion_group!(
    name=benches;
    config = Criterion::default().sample_size(10).measurement_time(Duration::from_secs(50)).warm_up_time(Duration::from_secs(1));
    targets = benchmarks_main);
criterion_main!(benches);<|MERGE_RESOLUTION|>--- conflicted
+++ resolved
@@ -3,17 +3,9 @@
 use criterion::{
     criterion_group, criterion_main, AxisScale, BenchmarkId, Criterion, PlotConfiguration,
 };
-<<<<<<< HEAD
-use cyclotomic_rings::{challenge_set::LatticefoldChallengeSet, SuitableRing};
-#[allow(unused_imports)]
-use cyclotomic_rings::{
-    BabyBearChallengeSet, BabyBearRingNTT, FrogChallengeSet, FrogRingNTT, GoldilocksChallengeSet,
-    GoldilocksRingNTT, StarkChallengeSet, StarkRingNTT,
-=======
 use cyclotomic_rings::{
     challenge_set::LatticefoldChallengeSet,
     rings::{StarkChallengeSet, StarkRingNTT, SuitableRing},
->>>>>>> 490ba39c
 };
 use latticefold::nifs::decomposition::{
     DecompositionProver, DecompositionVerifier, LFDecompositionProver, LFDecompositionVerifier,
@@ -21,14 +13,15 @@
 use latticefold::nifs::folding::{
     FoldingProver, FoldingVerifier, LFFoldingProver, LFFoldingVerifier,
 };
-use std::fmt::Debug;
+use rand::thread_rng;
+use std::{fmt::Debug, time::Duration};
 mod utils;
 use ark_std::UniformRand;
-use std::time::Duration;
+use utils::get_test_dummy_ccs;
 
 use crate::utils::wit_and_ccs_gen;
 use latticefold::{
-    arith::{Witness, CCCS, CCS},
+    arith::{r1cs::get_test_dummy_z_split, Arith, Witness, CCCS, CCS},
     commitment::AjtaiCommitmentScheme,
     decomposition_parameters::DecompositionParams,
     nifs::linearization::{

--- conflicted
+++ resolved
@@ -109,19 +109,6 @@
             ),
         ),
         &(lcccs, wit_s, ccs),
-<<<<<<< HEAD
-        |b, (lcccs_vec, wit_vec, ccs)| {
-            b.iter(|| {
-                let _ = LFFoldingProver::<R, PoseidonTranscript<R, CS>>::prove::<C, P>(
-                    lcccs_vec,
-                    wit_vec,
-                    &mut prover_transcript,
-                    ccs,
-                    &mz_mles,
-                )
-                .unwrap();
-            })
-=======
         |b, input| {
             b.iter_batched(
                 || input.clone(),
@@ -131,12 +118,12 @@
                         wit_vec,
                         &mut prover_transcript,
                         ccs,
+                        &mz_mles,
                     )
                     .unwrap();
                 },
                 criterion::BatchSize::SmallInput,
             )
->>>>>>> 5e918fe4
         },
     );
 }

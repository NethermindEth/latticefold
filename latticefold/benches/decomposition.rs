#![allow(incomplete_features)]
#![feature(generic_const_exprs)]
use criterion::{
    criterion_group, criterion_main, AxisScale, BenchmarkId, Criterion, PlotConfiguration,
};
use cyclotomic_rings::{
    challenge_set::LatticefoldChallengeSet,
    rings::{
        GoldilocksChallengeSet, GoldilocksRingNTT, StarkChallengeSet, StarkRingNTT, SuitableRing,
    },
};
use std::{fmt::Debug, time::Duration};
mod utils;
use ark_std::UniformRand;
use latticefold::{
    arith::{Witness, CCCS, CCS},
    commitment::AjtaiCommitmentScheme,
    decomposition_parameters::DecompositionParams,
    nifs::{
        decomposition::{
            DecompositionProver, DecompositionVerifier, LFDecompositionProver,
            LFDecompositionVerifier,
        },
        linearization::{
            LFLinearizationProver, LFLinearizationVerifier, LinearizationProver,
            LinearizationVerifier,
        },
    },
    transcript::poseidon::PoseidonTranscript,
};
<<<<<<< HEAD
use utils::wit_and_ccs_gen;
=======
use utils::get_test_dummy_ccs;

fn wit_and_ccs_gen<
    const X_LEN: usize,
    const C: usize, // rows
    const WIT_LEN: usize,
    const W: usize, // columns
    P: DecompositionParams,
    R: Clone + UniformRand + Debug + SuitableRing,
>(
    r1cs_rows: usize,
) -> (
    CCCS<C, R>,
    Witness<R>,
    CCS<R>,
    AjtaiCommitmentScheme<C, W, R>,
) {
    //TODO: Ensure we draw elements below bound
    let ccs = get_test_dummy_ccs::<R, X_LEN, WIT_LEN, W>(r1cs_rows);
    let (one, x_ccs, w_ccs) = get_test_dummy_z_split::<R, X_LEN, WIT_LEN>();
    let mut z = vec![one];
    z.extend(&x_ccs);
    z.extend(&w_ccs);
    match ccs.check_relation(&z) {
        Ok(_) => println!("R1CS valid!"),
        Err(_) => println!("R1CS invalid"),
    }

    let scheme: AjtaiCommitmentScheme<C, W, R> = AjtaiCommitmentScheme::rand(&mut thread_rng());

    let wit: Witness<R> = Witness::from_w_ccs::<P>(w_ccs);
    let cm_i: CCCS<C, R> = CCCS {
        cm: wit.commit::<C, W, P>(&scheme).unwrap(),
        x_ccs,
    };

    (cm_i, wit, ccs, scheme)
}
>>>>>>> 2a3a3aca

fn prover_decomposition_benchmark<
    const C: usize,
    const W: usize,
    P: DecompositionParams,
    R: Clone + UniformRand + Debug + SuitableRing,
    CS: LatticefoldChallengeSet<R>,
>(
    c: &mut criterion::BenchmarkGroup<criterion::measurement::WallTime>,
    cm_i: &CCCS<C, R>,
    wit: &Witness<R>,
    ccs: &CCS<R>,
    scheme: &AjtaiCommitmentScheme<C, W, R>,
) {
    println!("Proving decomposition");
    println!("transcript");
    let mut prover_transcript = PoseidonTranscript::<R, CS>::default();
    let mut verifier_transcript = PoseidonTranscript::<R, CS>::default();

    println!("prove linearization");
    let (_, linearization_proof) = LFLinearizationProver::<_, PoseidonTranscript<R, CS>>::prove(
        cm_i,
        wit,
        &mut prover_transcript,
        ccs,
    )
    .unwrap();

    println!("verify linearization");
    let lcccs = LFLinearizationVerifier::<_, PoseidonTranscript<R, CS>>::verify(
        cm_i,
        &linearization_proof,
        &mut verifier_transcript,
        ccs,
    )
    .unwrap();

    c.bench_with_input(
        BenchmarkId::new(
            "Decomposition Prover",
            format!(
                "Param. Kappa={}, Cols={},  B={}, L={}, B_small={}, K={}",
                C,
                { W / P::L },
                P::B,
                P::L,
                P::B_SMALL,
                P::K
            ),
        ),
        &(lcccs, wit, ccs),
        |b, (lcccs, wit, ccs)| {
            b.iter(|| {
                let (_, _, _) = LFDecompositionProver::<_, PoseidonTranscript<R, CS>>::prove::<
                    W,
                    C,
                    P,
                >(lcccs, wit, &mut prover_transcript, ccs, scheme)
                .unwrap();
            })
        },
    );
}

fn verifier_decomposition_benchmark<
    const C: usize,
    const W: usize,
    P: DecompositionParams,
    R: Clone + UniformRand + Debug + SuitableRing,
    CS: LatticefoldChallengeSet<R>,
>(
    c: &mut criterion::BenchmarkGroup<criterion::measurement::WallTime>,
    cm_i: &CCCS<C, R>,
    wit: &Witness<R>,
    ccs: &CCS<R>,
    scheme: &AjtaiCommitmentScheme<C, W, R>,
) {
    println!("verify decomposition");
    println!("transcript");
    let mut prover_transcript = PoseidonTranscript::<R, CS>::default();
    let mut verifier_transcript = PoseidonTranscript::<R, CS>::default();

    println!("prove linearization");
    let (_, linearization_proof) = LFLinearizationProver::<_, PoseidonTranscript<R, CS>>::prove(
        cm_i,
        wit,
        &mut prover_transcript,
        ccs,
    )
    .unwrap();

    println!("verify linearization");
    let lcccs = LFLinearizationVerifier::<_, PoseidonTranscript<R, CS>>::verify(
        cm_i,
        &linearization_proof,
        &mut verifier_transcript,
        ccs,
    )
    .unwrap();

    println!("prove decomposition");
    let (_, _, decomposition_proof) =
        LFDecompositionProver::<_, PoseidonTranscript<R, CS>>::prove::<W, C, P>(
            &lcccs,
            wit,
            &mut prover_transcript,
            ccs,
            scheme,
        )
        .unwrap();

    println!("verify decomposition");
    c.bench_with_input(
        BenchmarkId::new(
            "Decomposition Verifier",
            format!(
                "Param. Kappa={}, Cols={},  B={}, L={}, B_small={}, K={}",
                C,
                { W / P::L },
                P::B,
                P::L,
                P::B_SMALL,
                P::K
            ),
        ),
        &(lcccs, decomposition_proof, ccs),
        |b, (lcccs, proof, ccs)| {
            b.iter(|| {
                let _ = LFDecompositionVerifier::<_, PoseidonTranscript<R, CS>>::verify::<C, P>(
                    lcccs,
                    proof,
                    &mut verifier_transcript,
                    ccs,
                );
            })
        },
    );
}

fn decomposition_benchmarks<
    const X_LEN: usize,
    const C: usize,
    const WIT_LEN: usize,
    const W: usize,
    CS: LatticefoldChallengeSet<R>,
    R: Clone + UniformRand + Debug + SuitableRing,
    P: DecompositionParams + Clone,
>(
    group: &mut criterion::BenchmarkGroup<criterion::measurement::WallTime>,
) {
    let r1cs_rows = X_LEN + WIT_LEN + 1;
    println!("Witness generation");
    let (cm_i, wit, ccs, scheme) = wit_and_ccs_gen::<X_LEN, C, WIT_LEN, W, P, R>(r1cs_rows);
    // N/Q = prime / degree

    prover_decomposition_benchmark::<C, W, P, R, CS>(group, &cm_i, &wit, &ccs, &scheme);

    verifier_decomposition_benchmark::<C, W, P, R, CS>(group, &cm_i, &wit, &ccs, &scheme);
}

// Macros
macro_rules! define_params {
    ($w:expr, $b:expr, $l:expr, $b_small:expr, $k:expr) => {
        paste::paste! {
            #[derive(Clone)]
            struct [<DecompParamsWithB $b W $w b $b_small K $k>];

            impl DecompositionParams for [<DecompParamsWithB $b W $w b $b_small K $k>] {
                const B: u128 = $b;
                const L: usize = $l;
                const B_SMALL: usize = $b_small;
                const K: usize = $k;
            }
        }
    };
}
macro_rules! run_single_starkprime_benchmark {
    ($crit:expr, $io:expr, $cw:expr, $w:expr, $b:expr, $l:expr, $b_small:expr, $k:expr) => {
        define_params!($w, $b, $l, $b_small, $k);
        paste::paste! {
            decomposition_benchmarks::<$io, $cw, $w,{$w * $l}, StarkChallengeSet, StarkRingNTT, [<DecompParamsWithB $b W $w b $b_small K $k>]>($crit);
        }
    };
}

#[macro_export]
macro_rules! run_single_goldilocks_benchmark {
    ($crit:expr, $io:expr, $cw:expr, $w:expr, $b:expr, $l:expr, $b_small:expr, $k:expr) => {
        define_params!($w, $b, $l, $b_small, $k);
        paste::paste! {
            decomposition_benchmarks::<$io, $cw, $w, {$w * $l}, GoldilocksChallengeSet, GoldilocksRingNTT, [<DecompParamsWithB $b W $w b $b_small K $k>]>($crit);

        }
    };
}
#[macro_export]
macro_rules! run_single_babybear_benchmark {
    ($crit:expr, $io:expr, $cw:expr, $w:expr, $b:expr, $l:expr, $b_small:expr, $k:expr) => {
        define_params!($w, $b, $l, $b_small, $k);
        paste::paste! {
            decomposition_benchmarks::<$io, $cw, $w, {$w * $l}, BabyBearChallengeSet, BabyBearRingNTT, [<DecompParamsWithB $b W $w b $b_small K $k>]>($crit);

        }
    };
}
#[macro_export]
macro_rules! run_single_frog_benchmark {
    ($crit:expr, $io:expr, $cw:expr, $w:expr, $b:expr, $l:expr, $b_small:expr, $k:expr) => {
        define_params!($w, $b, $l, $b_small, $k);
        paste::paste! {
            decomposition_benchmarks::<$io, $cw, $w, {$w * $l}, FrogChallengeSet, FrogRingNTT, [<DecompParamsWithB $b W $w b $b_small K $k>]>($crit);

        }
    };
}

fn benchmarks_main(c: &mut Criterion) {
    // // Babybear
    // {
    //     let plot_config = PlotConfiguration::default().summary_scale(AxisScale::Logarithmic);
    //     let mut group = c.benchmark_group("Decomposition BabyBear");
    //     group.plot_config(plot_config.clone());

    //     // TODO: Update configurations
    //     run_single_babybear_benchmark!(1, &mut group, 6, 1024, 10, 2);
    // }

    // Godlilocks
    {
        let plot_config = PlotConfiguration::default().summary_scale(AxisScale::Logarithmic);
        let mut group = c.benchmark_group("Decomposition Godlilocks");
        group.plot_config(plot_config.clone());

        // Parameters Criterion, X_LEN, C, W, B, L, B_small, K
        run_single_goldilocks_benchmark!(&mut group, 1, 6, 512, 120, 9, 2, 7);
        run_single_goldilocks_benchmark!(&mut group, 1, 7, 512, 256, 8, 2, 8);
        run_single_goldilocks_benchmark!(&mut group, 1, 7, 512, 256, 8, 4, 4);
        run_single_goldilocks_benchmark!(&mut group, 1, 8, 512, 512, 7, 2, 9);
        run_single_goldilocks_benchmark!(&mut group, 1, 8, 1024, 512, 7, 2, 9);
        run_single_goldilocks_benchmark!(&mut group, 1, 8, 2048, 256, 8, 2, 8);
        run_single_goldilocks_benchmark!(&mut group, 1, 9, 1024, 1024, 7, 2, 10);
        run_single_goldilocks_benchmark!(&mut group, 1, 9, 2048, 512, 7, 2, 9);
        run_single_goldilocks_benchmark!(&mut group, 1, 10, 512, 2048, 6, 2, 11);
        run_single_goldilocks_benchmark!(&mut group, 1, 10, 1024, 2048, 6, 2, 11);
        run_single_goldilocks_benchmark!(&mut group, 1, 11, 1024, 4096, 6, 2, 12);
        run_single_goldilocks_benchmark!(&mut group, 1, 11, 2048, 2048, 6, 2, 12);
        run_single_goldilocks_benchmark!(&mut group, 1, 12, 1024, 8192, 6, 2, 13);
        run_single_goldilocks_benchmark!(&mut group, 1, 13, 1024, 16384, 5, 2, 14);
        run_single_goldilocks_benchmark!(&mut group, 1, 13, 2048, 8192, 5, 2, 13);
        run_single_goldilocks_benchmark!(&mut group, 1, 14, 1024, 32768, 5, 2, 15);
        run_single_goldilocks_benchmark!(&mut group, 1, 14, 2048, 16384, 5, 2, 14);
        run_single_goldilocks_benchmark!(&mut group, 1, 15, 2048, 32768, 4, 2, 15);
        run_single_goldilocks_benchmark!(&mut group, 1, 16, 2048, 65536, 4, 2, 16);
    }

    // StarkPrime
    {
        let plot_config = PlotConfiguration::default().summary_scale(AxisScale::Logarithmic);
        let mut group = c.benchmark_group("Decomposition StarkPrime");
        group.plot_config(plot_config.clone());

        // Parameters Criterion, X_LEN, C, W, B, L, B_small, K
        #[allow(clippy::identity_op)]
        {
            run_single_starkprime_benchmark!(&mut group, 1, 15, 512, 8633754724, 1, 92918, 2);
            run_single_starkprime_benchmark!(&mut group, 1, 15, 512, 8615125000, 1, 2050, 3);
            run_single_starkprime_benchmark!(&mut group, 1, 15, 512, 8540717056, 1, 304, 4);
            run_single_starkprime_benchmark!(&mut group, 1, 15, 1024, 6104921956, 1, 78134, 2);
            run_single_starkprime_benchmark!(&mut group, 1, 15, 1024, 6088387976, 1, 1826, 3);
            run_single_starkprime_benchmark!(&mut group, 1, 15, 1024, 5972816656, 1, 278, 4);
            run_single_starkprime_benchmark!(&mut group, 1, 15, 2048, 4317015616, 1, 65704, 2);
            run_single_starkprime_benchmark!(&mut group, 1, 15, 2048, 4314825152, 1, 1628, 3);
            run_single_starkprime_benchmark!(&mut group, 1, 15, 2048, 4294967296, 1, 256, 4);
            run_single_starkprime_benchmark!(&mut group, 1, 16, 512, 21195283396, 1, 145586, 2);
            run_single_starkprime_benchmark!(&mut group, 1, 16, 512, 21161991096, 1, 2766, 3);
            run_single_starkprime_benchmark!(&mut group, 1, 16, 512, 20851360000, 1, 380, 4);
            run_single_starkprime_benchmark!(&mut group, 1, 16, 1024, 14987635776, 1, 122424, 2);
            run_single_starkprime_benchmark!(&mut group, 1, 16, 1024, 14959673344, 1, 2464, 3);
            run_single_starkprime_benchmark!(&mut group, 1, 16, 1024, 14666178816, 1, 348, 4);
            run_single_starkprime_benchmark!(&mut group, 1, 16, 2048, 10597878916, 1, 102946, 2);
            run_single_starkprime_benchmark!(&mut group, 1, 16, 2048, 10590025536, 1, 2196, 3);
            run_single_starkprime_benchmark!(&mut group, 1, 16, 2048, 10485760000, 1, 320, 4);
            run_single_starkprime_benchmark!(&mut group, 1, 17, 512, 50614200576, 1, 224976, 2);
            run_single_starkprime_benchmark!(&mut group, 1, 17, 512, 50570904392, 1, 3698, 3);
            run_single_starkprime_benchmark!(&mut group, 1, 17, 512, 50479304976, 1, 474, 4);
            run_single_starkprime_benchmark!(&mut group, 1, 17, 1024, 35789072400, 1, 189180, 2);
            run_single_starkprime_benchmark!(&mut group, 1, 17, 1024, 35741336184, 1, 3294, 3);
            run_single_starkprime_benchmark!(&mut group, 1, 17, 1024, 35477982736, 1, 434, 4);
            run_single_starkprime_benchmark!(&mut group, 1, 17, 2048, 25307082724, 1, 159082, 2);
            run_single_starkprime_benchmark!(&mut group, 1, 17, 2048, 25256916504, 1, 2934, 3);
            run_single_starkprime_benchmark!(&mut group, 1, 17, 2048, 25091827216, 1, 398, 4);
            run_single_starkprime_benchmark!(&mut group, 1, 18, 512, 117850770436, 1, 343294, 2);
            run_single_starkprime_benchmark!(&mut group, 1, 18, 512, 117793118808, 1, 4902, 3);
            run_single_starkprime_benchmark!(&mut group, 1, 18, 512, 116319195136, 1, 584, 4);
            run_single_starkprime_benchmark!(&mut group, 1, 18, 1024, 83332678276, 1, 288674, 2);
            run_single_starkprime_benchmark!(&mut group, 1, 18, 1024, 83224499896, 1, 4366, 3);
            run_single_starkprime_benchmark!(&mut group, 1, 18, 1024, 82538991616, 1, 536, 4);
            run_single_starkprime_benchmark!(&mut group, 1, 18, 2048, 58925620516, 1, 242746, 2);
            run_single_starkprime_benchmark!(&mut group, 1, 18, 2048, 58863869000, 1, 3890, 3);
            run_single_starkprime_benchmark!(&mut group, 1, 18, 2048, 58594980096, 1, 492, 4);
            run_single_starkprime_benchmark!(&mut group, 1, 19, 512, 268120982416, 1, 517804, 2);
            run_single_starkprime_benchmark!(&mut group, 1, 19, 512, 268086587392, 1, 6448, 3);
            run_single_starkprime_benchmark!(&mut group, 1, 19, 512, 265764994576, 1, 718, 4);
            run_single_starkprime_benchmark!(&mut group, 1, 19, 1024, 189590576400, 1, 435420, 2);
            run_single_starkprime_benchmark!(&mut group, 1, 19, 1024, 189514870784, 1, 5744, 3);
            run_single_starkprime_benchmark!(&mut group, 1, 19, 1024, 187457825296, 1, 658, 4);
            run_single_starkprime_benchmark!(&mut group, 1, 19, 2048, 134059964164, 1, 366142, 2);
            run_single_starkprime_benchmark!(&mut group, 1, 19, 2048, 134060503032, 1, 5118, 3);
            run_single_starkprime_benchmark!(&mut group, 1, 19, 2048, 133090713856, 1, 604, 4);
            run_single_starkprime_benchmark!(&mut group, 1, 20, 512, 597108561984, 1, 772728, 2);
            run_single_starkprime_benchmark!(&mut group, 1, 20, 512, 596947688000, 1, 8420, 3);
            run_single_starkprime_benchmark!(&mut group, 1, 20, 512, 594262141456, 1, 878, 4);
            run_single_starkprime_benchmark!(&mut group, 1, 20, 1024, 422219246656, 1, 649784, 2);
            run_single_starkprime_benchmark!(&mut group, 1, 20, 1024, 422212590008, 1, 7502, 3);
            run_single_starkprime_benchmark!(&mut group, 1, 20, 1024, 422026932496, 1, 806, 4);
            run_single_starkprime_benchmark!(&mut group, 1, 20, 2048, 298552960000, 1, 546400, 2);
            run_single_starkprime_benchmark!(&mut group, 1, 20, 2048, 298345446568, 1, 6682, 3);
            run_single_starkprime_benchmark!(&mut group, 1, 20, 2048, 296637086736, 1, 738, 4);
            run_single_starkprime_benchmark!(&mut group, 1, 21, 512, 1303720941636, 1, 1141806, 2);
            run_single_starkprime_benchmark!(&mut group, 1, 21, 512, 1303602169024, 1, 10924, 3);
            run_single_starkprime_benchmark!(&mut group, 1, 21, 512, 1301023109376, 1, 1068, 4);
            run_single_starkprime_benchmark!(&mut group, 1, 21, 1024, 921868819600, 1, 960140, 2);
            run_single_starkprime_benchmark!(&mut group, 1, 21, 1024, 921735471168, 1, 9732, 3);
            run_single_starkprime_benchmark!(&mut group, 1, 21, 1024, 914861642256, 1, 978, 4);
            run_single_starkprime_benchmark!(&mut group, 1, 21, 2048, 651859234884, 1, 807378, 2);
            run_single_starkprime_benchmark!(&mut group, 1, 21, 2048, 651714363000, 1, 8670, 3);
            run_single_starkprime_benchmark!(&mut group, 1, 21, 2048, 650287411216, 1, 898, 4);
            run_single_starkprime_benchmark!(&mut group, 1, 22, 512, 2794687879824, 1, 1671732, 2);
            run_single_starkprime_benchmark!(&mut group, 1, 22, 512, 2793688944704, 1, 14084, 3);
            run_single_starkprime_benchmark!(&mut group, 1, 22, 512, 2786442301696, 1, 1292, 4);
            run_single_starkprime_benchmark!(&mut group, 1, 22, 1024, 1976138685504, 1, 1405752, 2);
            run_single_starkprime_benchmark!(&mut group, 1, 22, 1024, 1975711510592, 1, 12548, 3);
            run_single_starkprime_benchmark!(&mut group, 1, 22, 1024, 1965200244736, 1, 1184, 4);
            run_single_starkprime_benchmark!(&mut group, 1, 22, 2048, 1397341496464, 1, 1182092, 2);
            run_single_starkprime_benchmark!(&mut group, 1, 22, 2048, 1396665211752, 1, 11178, 3);
            run_single_starkprime_benchmark!(&mut group, 1, 22, 2048, 1390974924816, 1, 1086, 4);
            run_single_starkprime_benchmark!(&mut group, 1, 23, 512, 5888940837796, 1, 2426714, 2);
            run_single_starkprime_benchmark!(&mut group, 1, 23, 512, 5888557851112, 1, 18058, 3);
            run_single_starkprime_benchmark!(&mut group, 1, 23, 512, 5861899530496, 1, 1556, 4);
            run_single_starkprime_benchmark!(&mut group, 1, 23, 1024, 4164105496996, 1, 2040614, 2);
            run_single_starkprime_benchmark!(&mut group, 1, 23, 1024, 4163956393472, 1, 16088, 3);
            run_single_starkprime_benchmark!(&mut group, 1, 23, 1024, 4158271385856, 1, 1428, 4);
            run_single_starkprime_benchmark!(&mut group, 1, 23, 2048, 2944470674916, 1, 1715946, 2);
            run_single_starkprime_benchmark!(&mut group, 1, 23, 2048, 2943882002368, 1, 14332, 3);
            run_single_starkprime_benchmark!(&mut group, 1, 23, 2048, 2927055626496, 1, 1308, 4);
            run_single_starkprime_benchmark!(&mut group, 1, 24, 512, 12211739920900, 1, 3494530, 2);
            run_single_starkprime_benchmark!(&mut group, 1, 24, 512, 12211490117952, 1, 23028, 3);
            run_single_starkprime_benchmark!(&mut group, 1, 24, 512, 12176079851776, 1, 1868, 4);
            run_single_starkprime_benchmark!(&mut group, 1, 24, 1024, 8635005577444, 1, 2938538, 2);
            run_single_starkprime_benchmark!(&mut group, 1, 24, 1024, 8632787556744, 1, 20514, 3);
            run_single_starkprime_benchmark!(&mut group, 1, 24, 1024, 8630645337616, 1, 1714, 4);
            run_single_starkprime_benchmark!(&mut group, 1, 24, 2048, 6105870652036, 1, 2471006, 2);
            run_single_starkprime_benchmark!(&mut group, 1, 24, 2048, 6104406528576, 1, 18276, 3);
            run_single_starkprime_benchmark!(&mut group, 1, 24, 2048, 6075732010000, 1, 1570, 4);
            run_single_starkprime_benchmark!(&mut group, 1, 25, 512, 24945070206016, 1, 4994504, 2);
            run_single_starkprime_benchmark!(&mut group, 1, 25, 512, 24943158948232, 1, 29218, 3);
            run_single_starkprime_benchmark!(&mut group, 1, 25, 512, 24907645451536, 1, 2234, 4);
            run_single_starkprime_benchmark!(
                &mut group,
                1,
                25,
                1024,
                17638824019600,
                1,
                4199860,
                2
            );
            run_single_starkprime_benchmark!(&mut group, 1, 25, 1024, 17636910227000, 1, 26030, 3);
            run_single_starkprime_benchmark!(&mut group, 1, 25, 1024, 17592186044416, 1, 16, 11);
            run_single_starkprime_benchmark!(
                &mut group,
                1,
                25,
                2048,
                12472537595904,
                1,
                3531648,
                2
            );
            run_single_starkprime_benchmark!(&mut group, 1, 25, 2048, 12471027759000, 1, 23190, 3);
            run_single_starkprime_benchmark!(&mut group, 1, 25, 2048, 12438910749456, 1, 1878, 4);
        }
    }
    // // Frog
    // {
    //     let plot_config = PlotConfiguration::default().summary_scale(AxisScale::Logarithmic);
    //     let mut group = c.benchmark_group("Decomposition Frog");
    //     group.plot_config(plot_config.clone());

    //     // TODO: Update configurations
    //     run_single_frog_benchmark!(1, &mut group, 6, 1024, 10, 2);
    // }
}

criterion_group!(
    name=benches;
    config = Criterion::default().sample_size(10).measurement_time(Duration::from_secs(50)).warm_up_time(Duration::from_secs(1));
    targets = benchmarks_main);
criterion_main!(benches);<|MERGE_RESOLUTION|>--- conflicted
+++ resolved
@@ -28,48 +28,7 @@
     },
     transcript::poseidon::PoseidonTranscript,
 };
-<<<<<<< HEAD
 use utils::wit_and_ccs_gen;
-=======
-use utils::get_test_dummy_ccs;
-
-fn wit_and_ccs_gen<
-    const X_LEN: usize,
-    const C: usize, // rows
-    const WIT_LEN: usize,
-    const W: usize, // columns
-    P: DecompositionParams,
-    R: Clone + UniformRand + Debug + SuitableRing,
->(
-    r1cs_rows: usize,
-) -> (
-    CCCS<C, R>,
-    Witness<R>,
-    CCS<R>,
-    AjtaiCommitmentScheme<C, W, R>,
-) {
-    //TODO: Ensure we draw elements below bound
-    let ccs = get_test_dummy_ccs::<R, X_LEN, WIT_LEN, W>(r1cs_rows);
-    let (one, x_ccs, w_ccs) = get_test_dummy_z_split::<R, X_LEN, WIT_LEN>();
-    let mut z = vec![one];
-    z.extend(&x_ccs);
-    z.extend(&w_ccs);
-    match ccs.check_relation(&z) {
-        Ok(_) => println!("R1CS valid!"),
-        Err(_) => println!("R1CS invalid"),
-    }
-
-    let scheme: AjtaiCommitmentScheme<C, W, R> = AjtaiCommitmentScheme::rand(&mut thread_rng());
-
-    let wit: Witness<R> = Witness::from_w_ccs::<P>(w_ccs);
-    let cm_i: CCCS<C, R> = CCCS {
-        cm: wit.commit::<C, W, P>(&scheme).unwrap(),
-        x_ccs,
-    };
-
-    (cm_i, wit, ccs, scheme)
-}
->>>>>>> 2a3a3aca
 
 fn prover_decomposition_benchmark<
     const C: usize,
@@ -234,6 +193,7 @@
 macro_rules! define_params {
     ($w:expr, $b:expr, $l:expr, $b_small:expr, $k:expr) => {
         paste::paste! {
+
             #[derive(Clone)]
             struct [<DecompParamsWithB $b W $w b $b_small K $k>];
 
@@ -246,6 +206,7 @@
         }
     };
 }
+
 macro_rules! run_single_starkprime_benchmark {
     ($crit:expr, $io:expr, $cw:expr, $w:expr, $b:expr, $l:expr, $b_small:expr, $k:expr) => {
         define_params!($w, $b, $l, $b_small, $k);
@@ -258,7 +219,7 @@
 #[macro_export]
 macro_rules! run_single_goldilocks_benchmark {
     ($crit:expr, $io:expr, $cw:expr, $w:expr, $b:expr, $l:expr, $b_small:expr, $k:expr) => {
-        define_params!($w, $b, $l, $b_small, $k);
+         define_params!($w, $b, $l, $b_small, $k);
         paste::paste! {
             decomposition_benchmarks::<$io, $cw, $w, {$w * $l}, GoldilocksChallengeSet, GoldilocksRingNTT, [<DecompParamsWithB $b W $w b $b_small K $k>]>($crit);
 

--- conflicted
+++ resolved
@@ -3,9 +3,6 @@
 use criterion::{
     criterion_group, criterion_main, AxisScale, BenchmarkId, Criterion, PlotConfiguration,
 };
-<<<<<<< HEAD
-use cyclotomic_rings::{challenge_set::LatticefoldChallengeSet, SuitableRing};
-=======
 use cyclotomic_rings::{
     challenge_set::LatticefoldChallengeSet,
     rings::{
@@ -13,13 +10,12 @@
     },
 };
 use rand::thread_rng;
->>>>>>> 490ba39c
 use std::{fmt::Debug, time::Duration};
 mod utils;
-use crate::utils::wit_and_ccs_gen;
 use ark_std::UniformRand;
+use cyclotomic_rings::{StarkChallengeSet, StarkRingNTT};
 use latticefold::{
-    arith::{Witness, CCCS, CCS},
+    arith::{r1cs::get_test_dummy_z_split, Arith, Witness, CCCS, CCS},
     commitment::AjtaiCommitmentScheme,
     decomposition_parameters::DecompositionParams,
     nifs::{
@@ -198,7 +194,6 @@
 macro_rules! define_params {
     ($w:expr, $b:expr, $l:expr, $b_small:expr, $k:expr) => {
         paste::paste! {
-
             #[derive(Clone)]
             struct [<DecompParamsWithB $b W $w b $b_small K $k>];
 
@@ -222,13 +217,8 @@
 
 #[macro_export]
 macro_rules! run_single_goldilocks_benchmark {
-<<<<<<< HEAD
     ($io:expr, $crit:expr, $cw:expr, $w:expr, $b:expr, $l:expr) => {
         define_params!($w, $b, $l);
-=======
-    ($crit:expr, $io:expr, $cw:expr, $w:expr, $b:expr, $l:expr, $b_small:expr, $k:expr) => {
-         define_params!($w, $b, $l, $b_small, $k);
->>>>>>> 490ba39c
         paste::paste! {
             decomposition_benchmarks::<$io, $cw, $w, {$w * $l}, GoldilocksChallengeSet, GoldilocksRingNTT, [<DecompParamsWithB $b W $w b $b_small K $k>]>($crit);
 
@@ -237,13 +227,8 @@
 }
 #[macro_export]
 macro_rules! run_single_babybear_benchmark {
-<<<<<<< HEAD
     ($io:expr, $crit:expr, $cw:expr, $w:expr, $b:expr, $l:expr) => {
         define_params!($w, $b, $l);
-=======
-    ($crit:expr, $io:expr, $cw:expr, $w:expr, $b:expr, $l:expr, $b_small:expr, $k:expr) => {
-        define_params!($w, $b, $l, $b_small, $k);
->>>>>>> 490ba39c
         paste::paste! {
             decomposition_benchmarks::<$io, $cw, $w, {$w * $l}, BabyBearChallengeSet, BabyBearRingNTT, [<DecompParamsWithB $b W $w b $b_small K $k>]>($crit);
 
@@ -252,20 +237,14 @@
 }
 #[macro_export]
 macro_rules! run_single_frog_benchmark {
-<<<<<<< HEAD
     ($io:expr, $crit:expr, $cw:expr, $w:expr, $b:expr, $l:expr) => {
         define_params!($w, $b, $l);
-=======
-    ($crit:expr, $io:expr, $cw:expr, $w:expr, $b:expr, $l:expr, $b_small:expr, $k:expr) => {
-        define_params!($w, $b, $l, $b_small, $k);
->>>>>>> 490ba39c
         paste::paste! {
             decomposition_benchmarks::<$io, $cw, $w, {$w * $l}, FrogChallengeSet, FrogRingNTT, [<DecompParamsWithB $b W $w b $b_small K $k>]>($crit);
 
         }
     };
 }
-<<<<<<< HEAD
 #[macro_export]
 macro_rules! run_single_dilithium_benchmark {
     ($crit:expr, $io:expr, $cw:expr, $w:expr, $b:expr, $l:expr) => {
@@ -275,8 +254,6 @@
         }
     };
 }
-=======
->>>>>>> 490ba39c
 
 fn benchmarks_main(c: &mut Criterion) {
     // // Babybear

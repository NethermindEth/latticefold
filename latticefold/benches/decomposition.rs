#![allow(incomplete_features)]
use criterion::{
    criterion_group, criterion_main, AxisScale, BenchmarkId, Criterion, PlotConfiguration,
};
use cyclotomic_rings::{
    challenge_set::LatticefoldChallengeSet,
    rings::{
        BabyBearChallengeSet, BabyBearRingNTT, FrogChallengeSet, FrogRingNTT,
        GoldilocksChallengeSet, GoldilocksRingNTT, StarkChallengeSet, StarkRingNTT, SuitableRing,
    },
};
use std::{fmt::Debug, time::Duration};
mod macros;
mod utils;
use ark_std::UniformRand;
use latticefold::{
    arith::{Witness, CCCS, CCS},
    commitment::AjtaiCommitmentScheme,
    decomposition_parameters::DecompositionParams,
    nifs::{
        decomposition::{
            DecompositionProver, DecompositionVerifier, LFDecompositionProver,
            LFDecompositionVerifier,
        },
        linearization::{
            LFLinearizationProver, LFLinearizationVerifier, LinearizationProver,
            LinearizationVerifier,
        },
    },
    transcript::poseidon::PoseidonTranscript,
};
use utils::{wit_and_ccs_gen, wit_and_ccs_gen_non_scalar};

fn prover_decomposition_benchmark<
    const C: usize,
    const W: usize,
    P: DecompositionParams,
    R: Clone + UniformRand + Debug + SuitableRing,
    CS: LatticefoldChallengeSet<R>,
>(
    c: &mut criterion::BenchmarkGroup<criterion::measurement::WallTime>,
    cm_i: &CCCS<C, R>,
    wit: &Witness<R>,
    ccs: &CCS<R>,
    scheme: &AjtaiCommitmentScheme<C, W, R>,
) {
    let mut prover_transcript = PoseidonTranscript::<R, CS>::default();
    let mut verifier_transcript = PoseidonTranscript::<R, CS>::default();

    let (_, linearization_proof) = LFLinearizationProver::<_, PoseidonTranscript<R, CS>>::prove(
        cm_i,
        wit,
        &mut prover_transcript,
        ccs,
    )
    .unwrap();

    let lcccs = LFLinearizationVerifier::<_, PoseidonTranscript<R, CS>>::verify(
        cm_i,
        &linearization_proof,
        &mut verifier_transcript,
        ccs,
    )
    .unwrap();

    c.bench_with_input(
        BenchmarkId::new(
            "Decomposition Prover",
            format!(
                "Param. Kappa={}, Cols={},  B={}, L={}, B_small={}, K={}",
                C,
                { W / P::L },
                P::B,
                P::L,
                P::B_SMALL,
                P::K
            ),
        ),
        &(lcccs, wit, ccs),
        |b, (lcccs, wit, ccs)| {
            b.iter(|| {
                let (_, _, _, _) = LFDecompositionProver::<_, PoseidonTranscript<R, CS>>::prove::<
                    W,
                    C,
                    P,
                >(
                    lcccs, wit, &mut prover_transcript, ccs, scheme
                )
                .unwrap();
            })
        },
    );
}

fn verifier_decomposition_benchmark<
    const C: usize,
    const W: usize,
    P: DecompositionParams,
    R: Clone + UniformRand + Debug + SuitableRing,
    CS: LatticefoldChallengeSet<R> + Clone,
>(
    c: &mut criterion::BenchmarkGroup<criterion::measurement::WallTime>,
    cm_i: &CCCS<C, R>,
    wit: &Witness<R>,
    ccs: &CCS<R>,
    scheme: &AjtaiCommitmentScheme<C, W, R>,
) {
    let mut prover_transcript = PoseidonTranscript::<R, CS>::default();
    let mut verifier_transcript = PoseidonTranscript::<R, CS>::default();

    let (_, linearization_proof) = LFLinearizationProver::<_, PoseidonTranscript<R, CS>>::prove(
        cm_i,
        wit,
        &mut prover_transcript,
        ccs,
    )
    .expect("Failed to generate linearization proof");

    let lcccs = LFLinearizationVerifier::<_, PoseidonTranscript<R, CS>>::verify(
        cm_i,
        &linearization_proof,
        &mut verifier_transcript,
        ccs,
    )
    .expect("Failed to verify linearization proof");

    let (_, _, _, decomposition_proof) =
        LFDecompositionProver::<_, PoseidonTranscript<R, CS>>::prove::<W, C, P>(
            &lcccs,
            wit,
            &mut prover_transcript,
            ccs,
            scheme,
        )
        .expect("Failed to generate decomposition proof");

    c.bench_with_input(
        BenchmarkId::new(
            "Decomposition Verifier",
            format!(
                "Param. Kappa={}, Cols={},  B={}, L={}, B_small={}, K={}",
                C,
                { W / P::L },
                P::B,
                P::L,
                P::B_SMALL,
                P::K
            ),
        ),
        &(lcccs, decomposition_proof, ccs),
        |b, (lcccs, proof, ccs)| {
            b.iter_batched(
                || verifier_transcript.clone(),
                |mut bench_verifier_transcript| {
                    let _ =
                        LFDecompositionVerifier::<_, PoseidonTranscript<R, CS>>::verify::<C, P>(
                            lcccs,
                            proof,
                            &mut bench_verifier_transcript,
                            ccs,
                        )
                        .expect("Failed to verify decomposition proof");
                },
                criterion::BatchSize::SmallInput,
            );
        },
    );
}

fn decomposition_benchmarks_scalar<
    const X_LEN: usize,
    const C: usize,
    const WIT_LEN: usize,
    const W: usize,
    CS: LatticefoldChallengeSet<R> + Clone,
    R: Clone + UniformRand + Debug + SuitableRing,
    P: DecompositionParams + Clone,
>(
    group: &mut criterion::BenchmarkGroup<criterion::measurement::WallTime>,
) {
    let r1cs_rows = X_LEN + WIT_LEN + 1;
    let (cm_i, wit, ccs, scheme) = wit_and_ccs_gen::<X_LEN, C, WIT_LEN, W, P, R>(r1cs_rows);

    prover_decomposition_benchmark::<C, W, P, R, CS>(group, &cm_i, &wit, &ccs, &scheme);

    verifier_decomposition_benchmark::<C, W, P, R, CS>(group, &cm_i, &wit, &ccs, &scheme);
}

fn decomposition_benchmarks_non_scalar<
    const X_LEN: usize,
    const C: usize,
    const WIT_LEN: usize,
    const W: usize,
    CS: LatticefoldChallengeSet<R> + Clone,
    R: Clone + UniformRand + Debug + SuitableRing,
    P: DecompositionParams + Clone,
>(
    group: &mut criterion::BenchmarkGroup<criterion::measurement::WallTime>,
) {
    let r1cs_rows = X_LEN + WIT_LEN + 1;
    let (cm_i, wit, ccs, scheme) =
        wit_and_ccs_gen_non_scalar::<X_LEN, C, WIT_LEN, W, P, R>(r1cs_rows);

    prover_decomposition_benchmark::<C, W, P, R, CS>(group, &cm_i, &wit, &ccs, &scheme);

    verifier_decomposition_benchmark::<C, W, P, R, CS>(group, &cm_i, &wit, &ccs, &scheme);
}

// Macros

#[allow(unused_macros)]
macro_rules! run_single_starkprime_benchmark {
    ($crit:expr, $io:expr, $cw:expr, $w:expr, $b:expr, $l:expr, $b_small:expr, $k:expr) => {
        define_params!($w, $b, $l, $b_small, $k);
        paste::paste! {
            decomposition_benchmarks_scalar::<$io, $cw, $w,{$w * $l}, StarkChallengeSet, StarkRingNTT, [<DecompParamsWithB $b W $w b $b_small K $k>]>($crit);
        }
    };
}

macro_rules! run_single_starkprime_non_scalar_benchmark {
    ($crit:expr, $io:expr, $cw:expr, $w:expr, $b:expr, $l:expr, $b_small:expr, $k:expr) => {
        define_params!($w, $b, $l, $b_small, $k);
        paste::paste! {
            decomposition_benchmarks_non_scalar::<$io, $cw, $w,{$w * $l}, StarkChallengeSet, StarkRingNTT, [<DecompParamsWithB $b W $w b $b_small K $k>]>($crit);
        }
    };
}

#[allow(unused_macros)]
macro_rules! run_single_goldilocks_benchmark {
    ($crit:expr, $io:expr, $cw:expr, $w:expr, $b:expr, $l:expr, $b_small:expr, $k:expr) => {
         define_params!($w, $b, $l, $b_small, $k);
        paste::paste! {
            decomposition_benchmarks_scalar::<$io, $cw, $w, {$w * $l}, GoldilocksChallengeSet, GoldilocksRingNTT, [<DecompParamsWithB $b W $w b $b_small K $k>]>($crit);

        }
    };
}

#[macro_export]
macro_rules! run_single_goldilocks_non_scalar_benchmark {
    ($crit:expr, $io:expr, $cw:expr, $w:expr, $b:expr, $l:expr, $b_small:expr, $k:expr) => {
         define_params!($w, $b, $l, $b_small, $k);
        paste::paste! {
            decomposition_benchmarks_non_scalar::<$io, $cw, $w, {$w * $l}, GoldilocksChallengeSet, GoldilocksRingNTT, [<DecompParamsWithB $b W $w b $b_small K $k>]>($crit);

        }
    };
}
#[allow(unused_macros)]
macro_rules! run_single_babybear_benchmark {
    ($crit:expr, $io:expr, $cw:expr, $w:expr, $b:expr, $l:expr, $b_small:expr, $k:expr) => {
        define_params!($w, $b, $l, $b_small, $k);
        paste::paste! {
            decomposition_benchmarks::<$io, $cw, $w, {$w * $l}, BabyBearChallengeSet, BabyBearRingNTT, [<DecompParamsWithB $b W $w b $b_small K $k>]>($crit);

        }
    };
}
#[allow(unused_macros)]
macro_rules! run_single_frog_benchmark {
    ($crit:expr, $io:expr, $cw:expr, $w:expr, $b:expr, $l:expr, $b_small:expr, $k:expr) => {
        define_params!($w, $b, $l, $b_small, $k);
        paste::paste! {
            decomposition_benchmarks::<$io, $cw, $w, {$w * $l}, FrogChallengeSet, FrogRingNTT, [<DecompParamsWithB $b W $w b $b_small K $k>]>($crit);

        }
    };
}

fn benchmarks_main(c: &mut Criterion) {
    // Goldilocks
    {
        let plot_config = PlotConfiguration::default().summary_scale(AxisScale::Logarithmic);
        let mut group = c.benchmark_group("Decomposition Goldilocks");
        group.plot_config(plot_config.clone());
        #[allow(clippy::identity_op)]
        {
            run_goldilocks_benchmarks!(group);
        }
    }
    // Goldilocks non scalar
    {
        let plot_config = PlotConfiguration::default().summary_scale(AxisScale::Logarithmic);
        let mut group = c.benchmark_group("Linearization Goldilocks non scalar");
        group.plot_config(plot_config.clone());

<<<<<<< HEAD
    // BabyBear
=======
        run_goldilocks_non_scalar_benchmarks!(group);
    }
    // StarkPrime
>>>>>>> 16e7daf8
    {
        let plot_config = PlotConfiguration::default().summary_scale(AxisScale::Logarithmic);
        let mut group = c.benchmark_group("Decomposition BabyBear");
        group.plot_config(plot_config.clone());
<<<<<<< HEAD

        // Parameters Criterion, X_LEN, C, W, B, L, B_small, K
        run_single_babybear_benchmark!(&mut group, 1, 6, 1024, 512, 4, 2, 9);
        run_single_babybear_benchmark!(&mut group, 1, 7, 1024, 2048, 3, 2, 11);
        run_single_babybear_benchmark!(&mut group, 1, 8, 4096, 2048, 3, 2, 11);
        run_single_babybear_benchmark!(&mut group, 1, 9, 2048, 8192, 3, 2, 13);
        run_single_babybear_benchmark!(&mut group, 1, 10, 4096, 16384, 3, 2, 14);
    }

    // // StarkPrime
    {
        let plot_config = PlotConfiguration::default().summary_scale(AxisScale::Logarithmic);
        let mut group = c.benchmark_group("Decomposition StarkPrime");
        group.plot_config(plot_config.clone());

        // Parameters Criterion, X_LEN, C, W, B, L, B_small, K 3052596316
        #[allow(clippy::identity_op)]
        {
            run_single_starkprime_benchmark!(&mut group, 1, 15, 1024, 3052596316u128, 1, 2, 30);
            run_single_starkprime_benchmark!(&mut group, 1, 16, 1024, 4294967296u128, 1, 2, 32);
            run_single_starkprime_benchmark!(&mut group, 1, 17, 2048, 8589934592u128, 1, 2, 33);
            run_single_starkprime_benchmark!(&mut group, 1, 18, 2048, 20833367754u128, 1, 2, 34);
            run_single_starkprime_benchmark!(&mut group, 1, 19, 2048, 34359738368u128, 1, 2, 35);
        }
    }

    // Frog
    {
        let plot_config = PlotConfiguration::default().summary_scale(AxisScale::Logarithmic);
        let mut group = c.benchmark_group("Decomposition Frog");
        group.plot_config(plot_config.clone());

        // Parameters Criterion, X_LEN, C, W, B, L, B_small, K
        run_single_frog_benchmark!(&mut group, 1, 5, 512, 8, 23, 2, 3);
        run_single_frog_benchmark!(&mut group, 1, 9, 1024, 128, 10, 2, 7);
        run_single_frog_benchmark!(&mut group, 1, 10, 1024, 256, 9, 2, 8);
        run_single_frog_benchmark!(&mut group, 1, 12, 512, 1024, 7, 2, 10);
        run_single_frog_benchmark!(&mut group, 1, 15, 1024, 4096, 6, 2, 12);
=======
        #[allow(clippy::identity_op)]
        {
            run_starkprime_benchmarks!(group);
        }
    }
    // StarkPrime non scalar
    {
        let plot_config = PlotConfiguration::default().summary_scale(AxisScale::Logarithmic);
        let mut group = c.benchmark_group("Decomposition StarkPrime non scalar");
        group.plot_config(plot_config.clone());

        run_starkprime_non_scalar_benchmarks!(group);
>>>>>>> 16e7daf8
    }
}

criterion_group!(
    name=benches;
    config = Criterion::default().sample_size(10).measurement_time(Duration::from_secs(50)).warm_up_time(Duration::from_secs(1));
    targets = benchmarks_main);
criterion_main!(benches);<|MERGE_RESOLUTION|>--- conflicted
+++ resolved
@@ -207,64 +207,86 @@
 }
 
 // Macros
-
-#[allow(unused_macros)]
+#[allow(unused_macros)]
+macro_rules! run_single_goldilocks_benchmark {
+    ($crit:expr, $io:expr, $cw:expr, $w:expr, $b:expr, $l:expr, $b_small:expr, $k:expr) => {
+        define_params!($w, $b, $l, $b_small, $k);
+        paste::paste! {
+            decomposition_benchmarks_scalar::<$io, $cw, $w, {$w * $l}, GoldilocksChallengeSet, GoldilocksRingNTT, [<DecompParamsWithB $b W $w b $b_small K $k>]>($crit);
+        }
+    };
+}
+
+#[allow(unused_macros)]
+macro_rules! run_single_goldilocks_non_scalar_benchmark {
+    ($crit:expr, $io:expr, $cw:expr, $w:expr, $b:expr, $l:expr, $b_small:expr, $k:expr) => {
+        define_params!($w, $b, $l, $b_small, $k);
+        paste::paste! {
+            decomposition_benchmarks_non_scalar::<$io, $cw, $w, {$w * $l}, GoldilocksChallengeSet, GoldilocksRingNTT, [<DecompParamsWithB $b W $w b $b_small K $k>]>($crit);
+        }
+    };
+}
+
+// Baybear parameters
+#[allow(unused_macros)]
+macro_rules! run_single_babybear_benchmark {
+    ($crit:expr, $io:expr, $cw:expr, $w:expr, $b:expr, $l:expr, $b_small:expr, $k:expr) => {
+        define_params!($w, $b, $l, $b_small, $k);
+        paste::paste! {
+            decomposition_benchmarks_scalar::<$io, $cw, $w, {$w * $l}, BabyBearChallengeSet, BabyBearRingNTT, [<DecompParamsWithB $b W $w b $b_small K $k>]>($crit);
+        }
+    };
+}
+
+// Baybear parameters
+#[allow(unused_macros)]
+macro_rules! run_single_babybear_non_scalar_benchmark {
+    ($crit:expr, $io:expr, $cw:expr, $w:expr, $b:expr, $l:expr, $b_small:expr, $k:expr) => {
+        define_params!($w, $b, $l, $b_small, $k);
+        paste::paste! {
+            decomposition_benchmarks_non_scalar::<$io, $cw, $w, {$w * $l}, BabyBearChallengeSet, BabyBearRingNTT, [<DecompParamsWithB $b W $w b $b_small K $k>]>($crit);
+        }
+    };
+}
+
+// Stark parameters
 macro_rules! run_single_starkprime_benchmark {
     ($crit:expr, $io:expr, $cw:expr, $w:expr, $b:expr, $l:expr, $b_small:expr, $k:expr) => {
         define_params!($w, $b, $l, $b_small, $k);
         paste::paste! {
-            decomposition_benchmarks_scalar::<$io, $cw, $w,{$w * $l}, StarkChallengeSet, StarkRingNTT, [<DecompParamsWithB $b W $w b $b_small K $k>]>($crit);
-        }
-    };
-}
-
+            decomposition_benchmarks_scalar::<$io, $cw, $w, {$w * $l}, StarkChallengeSet, StarkRingNTT, [<DecompParamsWithB $b W $w b $b_small K $k>]>($crit);
+        }
+    };
+}
+
+// Stark parameters
 macro_rules! run_single_starkprime_non_scalar_benchmark {
     ($crit:expr, $io:expr, $cw:expr, $w:expr, $b:expr, $l:expr, $b_small:expr, $k:expr) => {
         define_params!($w, $b, $l, $b_small, $k);
         paste::paste! {
-            decomposition_benchmarks_non_scalar::<$io, $cw, $w,{$w * $l}, StarkChallengeSet, StarkRingNTT, [<DecompParamsWithB $b W $w b $b_small K $k>]>($crit);
-        }
-    };
-}
-
-#[allow(unused_macros)]
-macro_rules! run_single_goldilocks_benchmark {
-    ($crit:expr, $io:expr, $cw:expr, $w:expr, $b:expr, $l:expr, $b_small:expr, $k:expr) => {
-         define_params!($w, $b, $l, $b_small, $k);
-        paste::paste! {
-            decomposition_benchmarks_scalar::<$io, $cw, $w, {$w * $l}, GoldilocksChallengeSet, GoldilocksRingNTT, [<DecompParamsWithB $b W $w b $b_small K $k>]>($crit);
-
-        }
-    };
-}
-
-#[macro_export]
-macro_rules! run_single_goldilocks_non_scalar_benchmark {
-    ($crit:expr, $io:expr, $cw:expr, $w:expr, $b:expr, $l:expr, $b_small:expr, $k:expr) => {
-         define_params!($w, $b, $l, $b_small, $k);
-        paste::paste! {
-            decomposition_benchmarks_non_scalar::<$io, $cw, $w, {$w * $l}, GoldilocksChallengeSet, GoldilocksRingNTT, [<DecompParamsWithB $b W $w b $b_small K $k>]>($crit);
-
-        }
-    };
-}
-#[allow(unused_macros)]
-macro_rules! run_single_babybear_benchmark {
-    ($crit:expr, $io:expr, $cw:expr, $w:expr, $b:expr, $l:expr, $b_small:expr, $k:expr) => {
-        define_params!($w, $b, $l, $b_small, $k);
-        paste::paste! {
-            decomposition_benchmarks::<$io, $cw, $w, {$w * $l}, BabyBearChallengeSet, BabyBearRingNTT, [<DecompParamsWithB $b W $w b $b_small K $k>]>($crit);
-
-        }
-    };
-}
+            decomposition_benchmarks_non_scalar::<$io, $cw, $w, {$w * $l}, StarkChallengeSet, StarkRingNTT, [<DecompParamsWithB $b W $w b $b_small K $k>]>($crit);
+        }
+    };
+}
+
+// Frog parameters
 #[allow(unused_macros)]
 macro_rules! run_single_frog_benchmark {
     ($crit:expr, $io:expr, $cw:expr, $w:expr, $b:expr, $l:expr, $b_small:expr, $k:expr) => {
         define_params!($w, $b, $l, $b_small, $k);
         paste::paste! {
-            decomposition_benchmarks::<$io, $cw, $w, {$w * $l}, FrogChallengeSet, FrogRingNTT, [<DecompParamsWithB $b W $w b $b_small K $k>]>($crit);
-
+            decomposition_benchmarks_scalar::<$io, $cw, $w, {$w * $l}, FrogChallengeSet, FrogRingNTT, [<DecompParamsWithB $b W $w b $b_small K $k>]>($crit);
+        }
+    };
+}
+
+// Frog parameters
+#[allow(unused_macros)]
+macro_rules! run_single_frog_non_scalar_benchmark {
+    ($crit:expr, $io:expr, $cw:expr, $w:expr, $b:expr, $l:expr, $b_small:expr, $k:expr) => {
+        define_params!($w, $b, $l, $b_small, $k);
+        paste::paste! {
+            decomposition_benchmarks_non_scalar::<$io, $cw, $w, {$w * $l}, FrogChallengeSet, FrogRingNTT, [<DecompParamsWithB $b W $w b $b_small K $k>]>($crit);
         }
     };
 }
@@ -280,68 +302,48 @@
             run_goldilocks_benchmarks!(group);
         }
     }
-    // Goldilocks non scalar
-    {
-        let plot_config = PlotConfiguration::default().summary_scale(AxisScale::Logarithmic);
-        let mut group = c.benchmark_group("Linearization Goldilocks non scalar");
-        group.plot_config(plot_config.clone());
-
-<<<<<<< HEAD
+
+    // Godlilocks non scalar
+    {
+        let plot_config = PlotConfiguration::default().summary_scale(AxisScale::Logarithmic);
+        let mut group = c.benchmark_group("Decomposition Goldilocks non scalar");
+        group.plot_config(plot_config.clone());
+
+        run_goldilocks_non_scalar_benchmarks!(group);
+    }
+
     // BabyBear
-=======
-        run_goldilocks_non_scalar_benchmarks!(group);
-    }
-    // StarkPrime
->>>>>>> 16e7daf8
     {
         let plot_config = PlotConfiguration::default().summary_scale(AxisScale::Logarithmic);
         let mut group = c.benchmark_group("Decomposition BabyBear");
         group.plot_config(plot_config.clone());
-<<<<<<< HEAD
-
-        // Parameters Criterion, X_LEN, C, W, B, L, B_small, K
-        run_single_babybear_benchmark!(&mut group, 1, 6, 1024, 512, 4, 2, 9);
-        run_single_babybear_benchmark!(&mut group, 1, 7, 1024, 2048, 3, 2, 11);
-        run_single_babybear_benchmark!(&mut group, 1, 8, 4096, 2048, 3, 2, 11);
-        run_single_babybear_benchmark!(&mut group, 1, 9, 2048, 8192, 3, 2, 13);
-        run_single_babybear_benchmark!(&mut group, 1, 10, 4096, 16384, 3, 2, 14);
-    }
-
-    // // StarkPrime
-    {
-        let plot_config = PlotConfiguration::default().summary_scale(AxisScale::Logarithmic);
-        let mut group = c.benchmark_group("Decomposition StarkPrime");
-        group.plot_config(plot_config.clone());
-
-        // Parameters Criterion, X_LEN, C, W, B, L, B_small, K 3052596316
         #[allow(clippy::identity_op)]
         {
-            run_single_starkprime_benchmark!(&mut group, 1, 15, 1024, 3052596316u128, 1, 2, 30);
-            run_single_starkprime_benchmark!(&mut group, 1, 16, 1024, 4294967296u128, 1, 2, 32);
-            run_single_starkprime_benchmark!(&mut group, 1, 17, 2048, 8589934592u128, 1, 2, 33);
-            run_single_starkprime_benchmark!(&mut group, 1, 18, 2048, 20833367754u128, 1, 2, 34);
-            run_single_starkprime_benchmark!(&mut group, 1, 19, 2048, 34359738368u128, 1, 2, 35);
-        }
-    }
-
-    // Frog
-    {
-        let plot_config = PlotConfiguration::default().summary_scale(AxisScale::Logarithmic);
-        let mut group = c.benchmark_group("Decomposition Frog");
-        group.plot_config(plot_config.clone());
-
-        // Parameters Criterion, X_LEN, C, W, B, L, B_small, K
-        run_single_frog_benchmark!(&mut group, 1, 5, 512, 8, 23, 2, 3);
-        run_single_frog_benchmark!(&mut group, 1, 9, 1024, 128, 10, 2, 7);
-        run_single_frog_benchmark!(&mut group, 1, 10, 1024, 256, 9, 2, 8);
-        run_single_frog_benchmark!(&mut group, 1, 12, 512, 1024, 7, 2, 10);
-        run_single_frog_benchmark!(&mut group, 1, 15, 1024, 4096, 6, 2, 12);
-=======
+            run_babybear_benchmarks!(group);
+        }
+    }
+
+    // BabyBear non scalar
+    {
+        let plot_config = PlotConfiguration::default().summary_scale(AxisScale::Logarithmic);
+        let mut group = c.benchmark_group("Decomposition BabyBear non scalar");
+        group.plot_config(plot_config.clone());
+
+        run_babybear_non_scalar_benchmarks!(group);
+    }
+
+    // StarkPrime
+    {
+        let plot_config = PlotConfiguration::default().summary_scale(AxisScale::Logarithmic);
+        let mut group = c.benchmark_group("Decomposition StarkPrime");
+        group.plot_config(plot_config.clone());
+
         #[allow(clippy::identity_op)]
         {
             run_starkprime_benchmarks!(group);
         }
     }
+
     // StarkPrime non scalar
     {
         let plot_config = PlotConfiguration::default().summary_scale(AxisScale::Logarithmic);
@@ -349,7 +351,25 @@
         group.plot_config(plot_config.clone());
 
         run_starkprime_non_scalar_benchmarks!(group);
->>>>>>> 16e7daf8
+    }
+
+    // Frog
+    {
+        let plot_config = PlotConfiguration::default().summary_scale(AxisScale::Logarithmic);
+        let mut group = c.benchmark_group("Decomposition Frog");
+        group.plot_config(plot_config.clone());
+        #[allow(clippy::identity_op)]
+        {
+            run_frog_benchmarks!(group);
+        }
+    }
+
+    {
+        let plot_config = PlotConfiguration::default().summary_scale(AxisScale::Logarithmic);
+        let mut group = c.benchmark_group("Decomposition Frog non scalar");
+        group.plot_config(plot_config.clone());
+
+        run_frog_non_scalar_benchmarks!(group);
     }
 }
 

#[macro_export]
macro_rules! define_params {
    ($w:expr, $b:expr, $l:expr, $b_small:expr, $k:expr) => {
        paste::paste! {
            #[derive(Clone)]
            struct [<DecompParamsWithB $b W $w b $b_small K $k>];

            impl DecompositionParams for [<DecompParamsWithB $b W $w b $b_small K $k>] {
                const B: u128 = $b;
                const L: usize = $l;
                const B_SMALL: usize = $b_small;
                const K: usize = $k;
            }
        }
    };
}

#[macro_export]
macro_rules! run_goldilocks_benchmarks {
    ($group: ident) => {
        // Parameters Criterion, X_LEN, C, W, B, L, B_small, K
        run_single_goldilocks_benchmark!(&mut $group, 1, 6, 512, 128, 10, 2, 7);
        run_single_goldilocks_benchmark!(&mut $group, 1, 7, 512, 256, 8, 2, 8);
        run_single_goldilocks_benchmark!(&mut $group, 1, 8, 512, 512, 8, 2, 9);
        run_single_goldilocks_benchmark!(&mut $group, 1, 8, 1024, 512, 8, 2, 9);
        run_single_goldilocks_benchmark!(&mut $group, 1, 8, 2048, 256, 8, 2, 8);
        run_single_goldilocks_benchmark!(&mut $group, 1, 9, 1024, 1024, 7, 2, 10);
        run_single_goldilocks_benchmark!(&mut $group, 1, 9, 2048, 512, 8, 2, 9);
        run_single_goldilocks_benchmark!(&mut $group, 1, 10, 512, 2048, 6, 2, 11);
        run_single_goldilocks_benchmark!(&mut $group, 1, 10, 1024, 2048, 6, 2, 11);
        run_single_goldilocks_benchmark!(&mut $group, 1, 11, 1024, 4096, 6, 2, 12);
        run_single_goldilocks_benchmark!(&mut $group, 1, 11, 2048, 2048, 6, 2, 11);
        run_single_goldilocks_benchmark!(&mut $group, 1, 12, 1024, 8192, 5, 2, 13);
        run_single_goldilocks_benchmark!(&mut $group, 1, 13, 1024, 16384, 5, 2, 14);
        run_single_goldilocks_benchmark!(&mut $group, 1, 13, 2048, 8192, 5, 2, 13);
        run_single_goldilocks_benchmark!(&mut $group, 1, 14, 1024, 32768, 5, 2, 15);
        run_single_goldilocks_benchmark!(&mut $group, 1, 14, 2048, 16384, 5, 2, 14);
        run_single_goldilocks_benchmark!(&mut $group, 1, 15, 2048, 32768, 5, 2, 15);
        run_single_goldilocks_benchmark!(&mut $group, 1, 16, 2048, 65536, 4, 2, 16);
    };
}

#[macro_export]
macro_rules! run_goldilocks_non_scalar_benchmarks {
    ($group: ident) => {
        // Parameters Criterion, X_LEN, C, W, B, L, B_small, K
        run_single_goldilocks_non_scalar_benchmark!(&mut $group, 1, 6, 512, 128, 10, 2, 7);
        run_single_goldilocks_non_scalar_benchmark!(&mut $group, 1, 7, 512, 256, 8, 2, 8);
        run_single_goldilocks_non_scalar_benchmark!(&mut $group, 1, 8, 512, 512, 8, 2, 9);
        run_single_goldilocks_non_scalar_benchmark!(&mut $group, 1, 8, 1024, 512, 8, 2, 9);
        run_single_goldilocks_non_scalar_benchmark!(&mut $group, 1, 8, 2048, 256, 8, 2, 8);
        run_single_goldilocks_non_scalar_benchmark!(&mut $group, 1, 9, 1024, 1024, 7, 2, 10);
        run_single_goldilocks_non_scalar_benchmark!(&mut $group, 1, 9, 2048, 512, 8, 2, 9);
        run_single_goldilocks_non_scalar_benchmark!(&mut $group, 1, 10, 512, 2048, 6, 2, 11);
        run_single_goldilocks_non_scalar_benchmark!(&mut $group, 1, 10, 1024, 2048, 6, 2, 11);
        run_single_goldilocks_non_scalar_benchmark!(&mut $group, 1, 11, 1024, 4096, 6, 2, 12);
        run_single_goldilocks_non_scalar_benchmark!(&mut $group, 1, 11, 2048, 2048, 6, 2, 11);
        run_single_goldilocks_non_scalar_benchmark!(&mut $group, 1, 12, 1024, 8192, 5, 2, 13);
        run_single_goldilocks_non_scalar_benchmark!(&mut $group, 1, 13, 1024, 16384, 5, 2, 14);
        run_single_goldilocks_non_scalar_benchmark!(&mut $group, 1, 13, 2048, 8192, 5, 2, 13);
        run_single_goldilocks_non_scalar_benchmark!(&mut $group, 1, 14, 1024, 32768, 5, 2, 15);
        run_single_goldilocks_non_scalar_benchmark!(&mut $group, 1, 14, 2048, 16384, 5, 2, 14);
        run_single_goldilocks_non_scalar_benchmark!(&mut $group, 1, 15, 2048, 32768, 5, 2, 15);
        run_single_goldilocks_non_scalar_benchmark!(&mut $group, 1, 16, 2048, 65536, 4, 2, 16);
    };
}

#[macro_export]
macro_rules! run_goldilocks_degree_three_non_scalar_benchmarks {
    ($group: ident) => {
        // Parameters Criterion, X_LEN, C, W, B, L, B_small, K
        run_single_goldilocks_degree_three_non_scalar_benchmark!(
            &mut $group,
            1,
            6,
            512,
            128,
            10,
            2,
            7
        );
        run_single_goldilocks_degree_three_non_scalar_benchmark!(
            &mut $group,
            1,
            7,
            512,
            256,
            8,
            2,
            8
        );
        run_single_goldilocks_degree_three_non_scalar_benchmark!(
            &mut $group,
            1,
            8,
            512,
            512,
            8,
            2,
            9
        );
        run_single_goldilocks_degree_three_non_scalar_benchmark!(
            &mut $group,
            1,
            8,
            1024,
            512,
            8,
            2,
            9
        );
        run_single_goldilocks_degree_three_non_scalar_benchmark!(
            &mut $group,
            1,
            8,
            2048,
            256,
            8,
            2,
            8
        );
        run_single_goldilocks_degree_three_non_scalar_benchmark!(
            &mut $group,
            1,
            9,
            1024,
            1024,
            7,
            2,
            10
        );
        run_single_goldilocks_degree_three_non_scalar_benchmark!(
            &mut $group,
            1,
            9,
            2048,
            512,
            8,
            2,
            9
        );
        run_single_goldilocks_degree_three_non_scalar_benchmark!(
            &mut $group,
            1,
            10,
            512,
            2048,
            6,
            2,
            11
        );
        run_single_goldilocks_degree_three_non_scalar_benchmark!(
            &mut $group,
            1,
            10,
            1024,
            2048,
            6,
            2,
            11
        );
        run_single_goldilocks_degree_three_non_scalar_benchmark!(
            &mut $group,
            1,
            11,
            1024,
            4096,
            6,
            2,
            12
        );
        run_single_goldilocks_degree_three_non_scalar_benchmark!(
            &mut $group,
            1,
            11,
            2048,
            2048,
            6,
            2,
            11
        );
        run_single_goldilocks_degree_three_non_scalar_benchmark!(
            &mut $group,
            1,
            12,
            1024,
            8192,
            5,
            2,
            13
        );
        run_single_goldilocks_degree_three_non_scalar_benchmark!(
            &mut $group,
            1,
            13,
            1024,
            16384,
            5,
            2,
            14
        );
        run_single_goldilocks_degree_three_non_scalar_benchmark!(
            &mut $group,
            1,
            13,
            2048,
            8192,
            5,
            2,
            13
        );
        run_single_goldilocks_degree_three_non_scalar_benchmark!(
            &mut $group,
            1,
            14,
            1024,
            32768,
            5,
            2,
            15
        );
        run_single_goldilocks_degree_three_non_scalar_benchmark!(
            &mut $group,
            1,
            14,
            2048,
            16384,
            5,
            2,
            14
        );
        run_single_goldilocks_degree_three_non_scalar_benchmark!(
            &mut $group,
            1,
            15,
            2048,
            32768,
            5,
            2,
            15
        );
        run_single_goldilocks_degree_three_non_scalar_benchmark!(
            &mut $group,
            1,
            16,
            2048,
            65536,
            4,
            2,
            16
        );
    };
}

#[macro_export]
macro_rules! run_starkprime_benchmarks {
    ($group: ident) => {
        // Parameters Criterion, X_LEN, C, W, B, L, B_small, K
        run_single_starkprime_benchmark!(&mut $group, 1, 15, 1024, 1073741824u128, 9, 2, 30);
        run_single_starkprime_benchmark!(&mut $group, 1, 16, 1024, 4294967296u128, 8, 2, 32);
        run_single_starkprime_benchmark!(&mut $group, 1, 17, 2048, 8589934592u128, 8, 2, 33);
        run_single_starkprime_benchmark!(&mut $group, 1, 18, 2048, 17179869184u128, 8, 2, 34);
        run_single_starkprime_benchmark!(&mut $group, 1, 19, 2048, 34359738368u128, 8, 2, 35);
    };
}

#[macro_export]
macro_rules! run_starkprime_non_scalar_benchmarks {
    ($group: ident) => {
        // Parameters Criterion, X_LEN, C, W, B, L, B_small, K
        run_single_starkprime_non_scalar_benchmark!(
            &mut $group,
            1,
            15,
            1024,
            1073741824u128,
            9,
            2,
            30
        );
        run_single_starkprime_non_scalar_benchmark!(
            &mut $group,
            1,
            16,
            1024,
            4294967296u128,
            8,
            2,
            32
        );
        run_single_starkprime_non_scalar_benchmark!(
            &mut $group,
            1,
            17,
            2048,
            8589934592u128,
            8,
            2,
            33
        );
        run_single_starkprime_non_scalar_benchmark!(
            &mut $group,
            1,
            18,
            2048,
            17179869184u128,
            8,
            2,
            34
        );
        run_single_starkprime_non_scalar_benchmark!(
            &mut $group,
            1,
            19,
            2048,
            34359738368u128,
            8,
            2,
            35
        );
    };
}

#[macro_export]
macro_rules! run_starkprime_degree_three_non_scalar_benchmarks {
    ($group: ident) => {
        // Parameters Criterion, X_LEN, C, W, B, L, B_small, K
        run_single_starkprime_degree_three_non_scalar_benchmark!(
            &mut $group,
            1,
            15,
            1024,
            1073741824u128,
            9,
            2,
            30
        );
        run_single_starkprime_degree_three_non_scalar_benchmark!(
            &mut $group,
            1,
            16,
            1024,
            4294967296u128,
            8,
            2,
            32
        );
        run_single_starkprime_degree_three_non_scalar_benchmark!(
            &mut $group,
            1,
            17,
            2048,
            8589934592u128,
            8,
            2,
            33
        );
        run_single_starkprime_degree_three_non_scalar_benchmark!(
            &mut $group,
            1,
            18,
            2048,
            17179869184u128,
            8,
            2,
            34
        );
        run_single_starkprime_degree_three_non_scalar_benchmark!(
            &mut $group,
            1,
            19,
            2048,
            34359738368u128,
            8,
            2,
            35
        );
    };
}
#[macro_export]
macro_rules! run_frog_benchmarks {
    ($group:ident) => {
        // Parameters Criterion, X_LEN, C, W, B, L, B_small, K
        run_single_frog_benchmark!(&mut $group, 1, 5, 512, 8, 23, 2, 3);
        run_single_frog_benchmark!(&mut $group, 1, 9, 1024, 128, 10, 2, 7);
        run_single_frog_benchmark!(&mut $group, 1, 10, 1024, 256, 9, 2, 8);
        run_single_frog_benchmark!(&mut $group, 1, 12, 512, 1024, 7, 2, 10);
        run_single_frog_benchmark!(&mut $group, 1, 15, 1024, 4096, 6, 2, 12);
    };
}

#[macro_export]
macro_rules! run_frog_non_scalar_benchmarks {
    ($group:ident) => {
        // Parameters Criterion, X_LEN, C, W, B, L, B_small, K
        run_single_frog_non_scalar_benchmark!(&mut $group, 1, 5, 512, 8, 23, 2, 3);
        run_single_frog_non_scalar_benchmark!(&mut $group, 1, 9, 1024, 128, 10, 2, 7);
        run_single_frog_non_scalar_benchmark!(&mut $group, 1, 10, 1024, 256, 9, 2, 8);
        run_single_frog_non_scalar_benchmark!(&mut $group, 1, 12, 512, 1024, 7, 2, 10);
        run_single_frog_non_scalar_benchmark!(&mut $group, 1, 15, 1024, 4096, 6, 2, 12);
    };
}

#[macro_export]
macro_rules! run_frog_degree_three_non_scalar_benchmarks {
    ($group:ident) => {
        // Parameters Criterion, X_LEN, C, W, B, L, B_small, K
        run_single_frog_degree_three_non_scalar_benchmark!(&mut $group, 1, 5, 512, 8, 23, 2, 3);
        run_single_frog_degree_three_non_scalar_benchmark!(&mut $group, 1, 9, 1024, 128, 10, 2, 7);
        run_single_frog_degree_three_non_scalar_benchmark!(&mut $group, 1, 10, 1024, 256, 9, 2, 8);
        run_single_frog_degree_three_non_scalar_benchmark!(&mut $group, 1, 12, 512, 1024, 7, 2, 10);
        run_single_frog_degree_three_non_scalar_benchmark!(
            &mut $group,
            1,
            15,
            1024,
            4096,
            6,
            2,
            12
        );
    };
}

#[macro_export]
macro_rules! run_babybear_benchmarks {
    ($group:ident) => {
        // Parameters Criterion, X_LEN, C, W, B, L, B_small, K
        run_single_babybear_benchmark!(&mut $group, 1, 6, 1024, 512, 4, 2, 9);
        run_single_babybear_benchmark!(&mut $group, 1, 7, 1024, 2048, 3, 2, 11);
        run_single_babybear_benchmark!(&mut $group, 1, 8, 4096, 2048, 3, 2, 11);
        run_single_babybear_benchmark!(&mut $group, 1, 9, 2048, 8192, 3, 2, 13);
        run_single_babybear_benchmark!(&mut $group, 1, 10, 4096, 16384, 3, 2, 14);
    };
}

#[macro_export]
macro_rules! run_babybear_non_scalar_benchmarks {
    ($group:ident) => {
        // Parameters Criterion, X_LEN, C, W, B, L, B_small, K
        run_single_babybear_non_scalar_benchmark!(&mut $group, 1, 6, 1024, 512, 4, 2, 9);
        run_single_babybear_non_scalar_benchmark!(&mut $group, 1, 7, 1024, 2048, 3, 2, 11);
        run_single_babybear_non_scalar_benchmark!(&mut $group, 1, 8, 4096, 2048, 3, 2, 11);
        run_single_babybear_non_scalar_benchmark!(&mut $group, 1, 9, 2048, 8192, 3, 2, 13);
        run_single_babybear_non_scalar_benchmark!(&mut $group, 1, 10, 4096, 16384, 3, 2, 14);
    };
}

#[macro_export]
<<<<<<< HEAD
macro_rules! run_goldilocks_linearization_benchmarks {
    ($group:ident) => {
        run_single_linearization_goldilocks_benchmark!(&mut $group, 9, 512, 512, 7, 2, 9);
        run_single_linearization_goldilocks_benchmark!(&mut $group, 12, 512, 8192, 5, 2, 13);
        run_single_linearization_goldilocks_benchmark!(&mut $group, 15, 512, 65536, 4, 2, 16);
        run_single_linearization_goldilocks_benchmark!(&mut $group, 22, 512, 2097152, 3, 2, 21);
        run_single_linearization_goldilocks_benchmark!(&mut $group, 39, 512, 4294967296, 2, 2, 32);
        run_single_linearization_goldilocks_benchmark!(&mut $group, 8, 1024, 256, 8, 2, 8);
        run_single_linearization_goldilocks_benchmark!(&mut $group, 9, 1024, 512, 7, 2, 9);
        run_single_linearization_goldilocks_benchmark!(&mut $group, 15, 1024, 65536, 4, 2, 16);
        run_single_linearization_goldilocks_benchmark!(&mut $group, 23, 1024, 2097152, 3, 2, 21);
        run_single_linearization_goldilocks_benchmark!(&mut $group, 40, 1024, 4294967296, 2, 2, 32);
        run_single_linearization_goldilocks_benchmark!(&mut $group, 8, 2048, 256, 8, 2, 8);
        run_single_linearization_goldilocks_benchmark!(&mut $group, 10, 2048, 512, 7, 2, 9);
        run_single_linearization_goldilocks_benchmark!(&mut $group, 11, 2048, 2048, 6, 2, 11);
        run_single_linearization_goldilocks_benchmark!(&mut $group, 24, 2048, 2097152, 3, 2, 21);
        run_single_linearization_goldilocks_benchmark!(&mut $group, 41, 2048, 4294967296, 2, 2, 32);
        run_single_linearization_goldilocks_benchmark!(&mut $group, 8, 4096, 256, 8, 2, 8);
        run_single_linearization_goldilocks_benchmark!(&mut $group, 10, 4096, 512, 7, 2, 9);
        run_single_linearization_goldilocks_benchmark!(&mut $group, 11, 4096, 2048, 6, 2, 11);
        run_single_linearization_goldilocks_benchmark!(&mut $group, 13, 4096, 8192, 5, 2, 13);
        run_single_linearization_goldilocks_benchmark!(&mut $group, 17, 4096, 65536, 4, 2, 16);
        run_single_linearization_goldilocks_benchmark!(&mut $group, 25, 4096, 2097152, 3, 2, 21);
        run_single_linearization_goldilocks_benchmark!(&mut $group, 42, 4096, 4294967296, 2, 2, 32);
        run_single_linearization_goldilocks_benchmark!(&mut $group, 9, 8192, 256, 8, 2, 8);
        run_single_linearization_goldilocks_benchmark!(&mut $group, 11, 8192, 512, 7, 2, 9);
        run_single_linearization_goldilocks_benchmark!(&mut $group, 12, 8192, 2048, 6, 2, 11);
        run_single_linearization_goldilocks_benchmark!(&mut $group, 14, 8192, 8192, 5, 2, 13);
        run_single_linearization_goldilocks_benchmark!(&mut $group, 17, 8192, 65536, 4, 2, 16);
        run_single_linearization_goldilocks_benchmark!(&mut $group, 26, 8192, 2097152, 3, 2, 21);
        run_single_linearization_goldilocks_benchmark!(&mut $group, 43, 8192, 4294967296, 2, 2, 32);
        run_single_linearization_goldilocks_benchmark!(&mut $group, 9, 16384, 256, 8, 2, 8);
        run_single_linearization_goldilocks_benchmark!(&mut $group, 11, 16384, 512, 7, 2, 9);
    };
}

#[macro_export]
macro_rules! run_goldilocks_decomposition_benchmarks {
    ($group:ident) => {
        run_single_decomposition_goldilocks_benchmark!(&mut $group, 9, 512, 512, 7, 2, 9);
        run_single_decomposition_goldilocks_benchmark!(&mut $group, 12, 512, 8192, 5, 2, 13);
        run_single_decomposition_goldilocks_benchmark!(&mut $group, 15, 512, 65536, 4, 2, 16);
        run_single_decomposition_goldilocks_benchmark!(&mut $group, 22, 512, 2097152, 3, 2, 21);
        run_single_decomposition_goldilocks_benchmark!(&mut $group, 39, 512, 4294967296, 2, 2, 32);
        run_single_decomposition_goldilocks_benchmark!(&mut $group, 8, 1024, 256, 8, 2, 8);
        run_single_decomposition_goldilocks_benchmark!(&mut $group, 9, 1024, 512, 7, 2, 9);
        run_single_decomposition_goldilocks_benchmark!(&mut $group, 15, 1024, 65536, 4, 2, 16);
        run_single_decomposition_goldilocks_benchmark!(&mut $group, 23, 1024, 2097152, 3, 2, 21);
        run_single_decomposition_goldilocks_benchmark!(&mut $group, 40, 1024, 4294967296, 2, 2, 32);
        run_single_decomposition_goldilocks_benchmark!(&mut $group, 8, 2048, 256, 8, 2, 8);
        run_single_decomposition_goldilocks_benchmark!(&mut $group, 10, 2048, 512, 7, 2, 9);
        run_single_decomposition_goldilocks_benchmark!(&mut $group, 11, 2048, 2048, 6, 2, 11);
        run_single_decomposition_goldilocks_benchmark!(&mut $group, 24, 2048, 2097152, 3, 2, 21);
        run_single_decomposition_goldilocks_benchmark!(&mut $group, 41, 2048, 4294967296, 2, 2, 32);
        run_single_decomposition_goldilocks_benchmark!(&mut $group, 8, 4096, 256, 8, 2, 8);
        run_single_decomposition_goldilocks_benchmark!(&mut $group, 10, 4096, 512, 7, 2, 9);
        run_single_decomposition_goldilocks_benchmark!(&mut $group, 11, 4096, 2048, 6, 2, 11);
        run_single_decomposition_goldilocks_benchmark!(&mut $group, 13, 4096, 8192, 5, 2, 13);
        run_single_decomposition_goldilocks_benchmark!(&mut $group, 17, 4096, 65536, 4, 2, 16);
        run_single_decomposition_goldilocks_benchmark!(&mut $group, 25, 4096, 2097152, 3, 2, 21);
        run_single_decomposition_goldilocks_benchmark!(&mut $group, 42, 4096, 4294967296, 2, 2, 32);
        run_single_decomposition_goldilocks_benchmark!(&mut $group, 9, 8192, 256, 8, 2, 8);
        run_single_decomposition_goldilocks_benchmark!(&mut $group, 11, 8192, 512, 7, 2, 9);
        run_single_decomposition_goldilocks_benchmark!(&mut $group, 12, 8192, 2048, 6, 2, 11);
        run_single_decomposition_goldilocks_benchmark!(&mut $group, 14, 8192, 8192, 5, 2, 13);
        run_single_decomposition_goldilocks_benchmark!(&mut $group, 17, 8192, 65536, 4, 2, 16);
        run_single_decomposition_goldilocks_benchmark!(&mut $group, 26, 8192, 2097152, 3, 2, 21);
        run_single_decomposition_goldilocks_benchmark!(&mut $group, 43, 8192, 4294967296, 2, 2, 32);
        run_single_decomposition_goldilocks_benchmark!(&mut $group, 9, 16384, 256, 8, 2, 8);
        run_single_decomposition_goldilocks_benchmark!(&mut $group, 11, 16384, 512, 7, 2, 9);
    };
}

#[macro_export]
macro_rules! run_goldilocks_folding_benchmarks {
    ($group:ident) => {
        run_single_folding_goldilocks_benchmark!(&mut $group, 9, 512, 512, 7, 2, 9);
        run_single_folding_goldilocks_benchmark!(&mut $group, 12, 512, 8192, 5, 2, 13);
        run_single_folding_goldilocks_benchmark!(&mut $group, 15, 512, 65536, 4, 2, 16);
        run_single_folding_goldilocks_benchmark!(&mut $group, 22, 512, 2097152, 3, 2, 21);
        run_single_folding_goldilocks_benchmark!(&mut $group, 39, 512, 4294967296, 2, 2, 32);
        run_single_folding_goldilocks_benchmark!(&mut $group, 8, 1024, 256, 8, 2, 8);
        run_single_folding_goldilocks_benchmark!(&mut $group, 9, 1024, 512, 7, 2, 9);
        run_single_folding_goldilocks_benchmark!(&mut $group, 15, 1024, 65536, 4, 2, 16);
        run_single_folding_goldilocks_benchmark!(&mut $group, 23, 1024, 2097152, 3, 2, 21);
        run_single_folding_goldilocks_benchmark!(&mut $group, 40, 1024, 4294967296, 2, 2, 32);
        run_single_folding_goldilocks_benchmark!(&mut $group, 8, 2048, 256, 8, 2, 8);
        run_single_folding_goldilocks_benchmark!(&mut $group, 10, 2048, 512, 7, 2, 9);
        run_single_folding_goldilocks_benchmark!(&mut $group, 11, 2048, 2048, 6, 2, 11);
        run_single_folding_goldilocks_benchmark!(&mut $group, 24, 2048, 2097152, 3, 2, 21);
        run_single_folding_goldilocks_benchmark!(&mut $group, 41, 2048, 4294967296, 2, 2, 32);
        run_single_folding_goldilocks_benchmark!(&mut $group, 8, 4096, 256, 8, 2, 8);
        run_single_folding_goldilocks_benchmark!(&mut $group, 10, 4096, 512, 7, 2, 9);
        run_single_folding_goldilocks_benchmark!(&mut $group, 11, 4096, 2048, 6, 2, 11);
        run_single_folding_goldilocks_benchmark!(&mut $group, 13, 4096, 8192, 5, 2, 13);
        run_single_folding_goldilocks_benchmark!(&mut $group, 17, 4096, 65536, 4, 2, 16);
        run_single_folding_goldilocks_benchmark!(&mut $group, 25, 4096, 2097152, 3, 2, 21);
        run_single_folding_goldilocks_benchmark!(&mut $group, 42, 4096, 4294967296, 2, 2, 32);
        run_single_folding_goldilocks_benchmark!(&mut $group, 9, 8192, 256, 8, 2, 8);
        run_single_folding_goldilocks_benchmark!(&mut $group, 11, 8192, 512, 7, 2, 9);
        run_single_folding_goldilocks_benchmark!(&mut $group, 12, 8192, 2048, 6, 2, 11);
        run_single_folding_goldilocks_benchmark!(&mut $group, 14, 8192, 8192, 5, 2, 13);
        run_single_folding_goldilocks_benchmark!(&mut $group, 17, 8192, 65536, 4, 2, 16);
        run_single_folding_goldilocks_benchmark!(&mut $group, 26, 8192, 2097152, 3, 2, 21);
        run_single_folding_goldilocks_benchmark!(&mut $group, 43, 8192, 4294967296, 2, 2, 32);
        run_single_folding_goldilocks_benchmark!(&mut $group, 9, 16384, 256, 8, 2, 8);
        run_single_folding_goldilocks_benchmark!(&mut $group, 11, 16384, 512, 7, 2, 9);
=======
macro_rules! run_babybear_degree_three_non_scalar_benchmarks {
    ($group:ident) => {
        // Parameters Criterion, X_LEN, C, W, B, L, B_small, K
        run_single_babybear_degree_three_non_scalar_benchmark!(
            &mut $group,
            1,
            6,
            1024,
            512,
            4,
            2,
            9
        );
        run_single_babybear_degree_three_non_scalar_benchmark!(
            &mut $group,
            1,
            7,
            1024,
            2048,
            3,
            2,
            11
        );
        run_single_babybear_degree_three_non_scalar_benchmark!(
            &mut $group,
            1,
            8,
            4096,
            2048,
            3,
            2,
            11
        );
        run_single_babybear_degree_three_non_scalar_benchmark!(
            &mut $group,
            1,
            9,
            2048,
            8192,
            3,
            2,
            13
        );
        run_single_babybear_degree_three_non_scalar_benchmark!(
            &mut $group,
            1,
            10,
            4096,
            16384,
            3,
            2,
            14
        );
>>>>>>> 17b71461
    };
}<|MERGE_RESOLUTION|>--- conflicted
+++ resolved
@@ -447,7 +447,6 @@
 }
 
 #[macro_export]
-<<<<<<< HEAD
 macro_rules! run_goldilocks_linearization_benchmarks {
     ($group:ident) => {
         run_single_linearization_goldilocks_benchmark!(&mut $group, 9, 512, 512, 7, 2, 9);
@@ -555,7 +554,9 @@
         run_single_folding_goldilocks_benchmark!(&mut $group, 43, 8192, 4294967296, 2, 2, 32);
         run_single_folding_goldilocks_benchmark!(&mut $group, 9, 16384, 256, 8, 2, 8);
         run_single_folding_goldilocks_benchmark!(&mut $group, 11, 16384, 512, 7, 2, 9);
-=======
+    };
+}
+
 macro_rules! run_babybear_degree_three_non_scalar_benchmarks {
     ($group:ident) => {
         // Parameters Criterion, X_LEN, C, W, B, L, B_small, K
@@ -609,6 +610,5 @@
             2,
             14
         );
->>>>>>> 17b71461
     };
 }
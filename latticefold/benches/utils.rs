--- conflicted
+++ resolved
@@ -5,24 +5,15 @@
 use latticefold::arith::{r1cs::get_test_dummy_r1cs, Arith, Witness, CCCS, CCS};
 use latticefold::commitment::AjtaiCommitmentScheme;
 use latticefold::decomposition_parameters::DecompositionParams;
-<<<<<<< HEAD
-use rand::thread_rng;
-
-=======
 
 #[allow(dead_code)]
->>>>>>> cdd515e5
 pub fn wit_and_ccs_gen<
     const X_LEN: usize,
     const C: usize, // rows
     const WIT_LEN: usize,
     const W: usize, // columns
     P: DecompositionParams,
-<<<<<<< HEAD
-    R: Clone + UniformRand + Debug + SuitableRing + for<'a> std::ops::AddAssign<&'a R>,
-=======
     R: Clone + UniformRand + Debug + SuitableRing,
->>>>>>> cdd515e5
 >(
     r1cs_rows: usize,
 ) -> (
@@ -31,30 +22,13 @@
     CCS<R>,
     AjtaiCommitmentScheme<C, W, R>,
 ) {
-<<<<<<< HEAD
-=======
     let mut rng = ark_std::test_rng();
 
->>>>>>> cdd515e5
     let new_r1cs_rows = if P::L == 1 && (WIT_LEN > 0 && (WIT_LEN & (WIT_LEN - 1)) == 0) {
         r1cs_rows - 2
     } else {
         r1cs_rows // This makes a square matrix but is too much memory
     };
-<<<<<<< HEAD
-
-    let ccs: CCS<R> = get_test_dummy_ccs::<R, X_LEN, WIT_LEN, W>(new_r1cs_rows);
-    let (one, x_ccs, w_ccs) = get_test_dummy_z_split::<R, X_LEN, WIT_LEN>();
-
-    let mut z = vec![one];
-    z.extend(&x_ccs);
-    z.extend(&w_ccs);
-
-    let _ = ccs.check_relation(&z);
-
-    let scheme: AjtaiCommitmentScheme<C, W, R> = AjtaiCommitmentScheme::rand(&mut thread_rng());
-    let wit: Witness<R> = Witness::from_w_ccs::<P>(&w_ccs);
-=======
     let ccs: CCS<R> = get_test_dummy_ccs::<R, X_LEN, WIT_LEN, W>(new_r1cs_rows);
     let (one, x_ccs, w_ccs) = get_test_dummy_z_split::<R, X_LEN, WIT_LEN>();
     let mut z = vec![one];
@@ -68,7 +42,6 @@
     let scheme: AjtaiCommitmentScheme<C, W, R> = AjtaiCommitmentScheme::rand(&mut rng);
     let wit: Witness<R> = Witness::from_w_ccs::<P>(w_ccs);
 
->>>>>>> cdd515e5
     let cm_i: CCCS<C, R> = CCCS {
         cm: wit.commit::<C, W, P>(&scheme).unwrap(),
         x_ccs,
@@ -76,11 +49,8 @@
 
     (cm_i, wit, ccs, scheme)
 }
-<<<<<<< HEAD
-=======
 
 #[allow(dead_code)]
->>>>>>> cdd515e5
 pub fn get_test_dummy_ccs<
     R: Clone + UniformRand + Debug + SuitableRing,
     const X_LEN: usize,
